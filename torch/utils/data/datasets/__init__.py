--- conflicted
+++ resolved
@@ -6,11 +6,7 @@
 from .readfilesfromtardataset import ReadFilesFromTarIterableDataset
 from .readfilesfromzipdataset import ReadFilesFromZipIterableDataset
 
-<<<<<<< HEAD
-__all__ = ['ListDirFilesIterableDataset', 'LoadFilesFromDiskIterableDataset', 'ReadFilesFromTarIterableDataset',
-           'ReadFilesFromZipIterableDataset']
-=======
 __all__ = ['BatchIterableDataset', 'CollateIterableDataset', 'ListDirFilesIterableDataset',
            'LoadFilesFromDiskIterableDataset', 'SamplerIterableDataset',
-           'ListDirFilesIterableDataset', 'LoadFilesFromDiskIterableDataset', 'ReadFilesFromTarIterableDataset']
->>>>>>> 4af02ab3
+           'ListDirFilesIterableDataset', 'LoadFilesFromDiskIterableDataset', 'ReadFilesFromTarIterableDataset',
+           'ReadFilesFromZipIterableDataset']