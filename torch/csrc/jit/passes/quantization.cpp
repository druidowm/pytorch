#include <torch/csrc/jit/passes/quantization.h>
#include <torch/csrc/jit/passes/constant_pooling.h>
#include <torch/csrc/jit/passes/constant_propagation.h>
#include <torch/csrc/jit/passes/fuse_linear.h>
#include <torch/csrc/jit/passes/graph_rewrite_helper.h>
#include <torch/csrc/jit/passes/quantization_patterns.h>
#include <torch/csrc/jit/passes/subgraph_rewrite.h>
#include <torch/csrc/jit/passes/inliner.h>
#include <torch/csrc/jit/passes/freeze_module.h>

#include <torch/csrc/jit/ir/ir.h>
#include <torch/csrc/jit/ir/irparser.h>
#include <torch/csrc/jit/jit_log.h>
#include <torch/csrc/jit/ir/node_hashing.h>
#include <torch/csrc/jit/runtime/operator.h>
#include <torch/csrc/jit/frontend/schema_matching.h>
#include <torch/csrc/jit/ir/subgraph_matcher.h>

#include <c10/core/QScheme.h>

#include <algorithm>
#include <stack>

namespace torch {
namespace jit {
namespace {

using OptionalModuleVector = std::vector<c10::optional<Module>>;
using ModuleMethodVector = std::vector<std::pair<Module, std::string>>;
using NameModuleVector = std::vector<std::pair<std::string, Module>>;
using graph_rewrite_helper::getValue;
using graph_rewrite_helper::getIValue;
using graph_rewrite_helper::getFuncName;
using graph_rewrite_helper::replaceConvolutionWithConv2d;

// Map of quantization parameter name and value
// for example _scale, _zero_point,
// _scalar_type and _axis(for per channel quantization)
using QParamVector = std::vector<std::pair<std::string, IValue>>;

// This struct contains a compiled IR patterns slated for use in the
// findPatternMatches function. The struct encapsulates the common
// information from parseIR that is used in conjunction with the
// pattern matching facility. A const instance of this struct can
// also be stored away to cache the compiled IR pattern and reduce
// runtime cost
struct PatternInfo {
  std::string pattern_string;
  std::unique_ptr<Graph> pattern_graph;
  std::unordered_map<std::string, Value*> vmap;

  static PatternInfo parse_from_str(std::string pattern_string) {
    PatternInfo rv{
        std::move(pattern_string), std::make_unique<Graph>(), decltype(vmap){}};
    parseIR(rv.pattern_string, rv.pattern_graph.get(), rv.vmap);
    return rv;
  }
};

struct PatternsAndModules {
  bool is_conv;
  bool is_per_channel;
  const PatternInfo& pattern;
  Module packed_params_module;
};

void fillQConfigMap(
    const Module& module,
    const QConfigDict& qconfig_dict,
    ModuleQConfigMap& map,
    const std::string& key = "",
    const c10::optional<QConfig>& parent_qconfig = c10::nullopt) {
  c10::optional<QConfig> qconfig;
  if (qconfig_dict.find(key) != qconfig_dict.end()) {
    qconfig = qconfig_dict.at(key);
  } else {
    qconfig = parent_qconfig;
  }
  map[module._ivalue()] = qconfig;

  for (const NameModule& s : module.named_children()) {
    std::string child_key;
    if (key == "") {
      child_key = s.name;
    } else {
      child_key = key + "." + s.name;
    }
    fillQConfigMap(s.value._ivalue(), qconfig_dict, map, child_key, qconfig);
  }
}

bool isFunctionNode(Node* n,
                    const std::vector<std::string>& call_funcs,
                    const std::vector<std::string>& aten_funcs) {
  std::vector<Symbol> aten_func_symbols;
  std::transform(
      aten_funcs.begin(),
      aten_funcs.end(),
      std::back_inserter(aten_func_symbols),
      [](const std::string& s) { return Symbol::aten(s); });

  bool is_quantizable =
      std::find(aten_func_symbols.begin(), aten_func_symbols.end(), n->kind()) !=
      aten_func_symbols.end();
  if (n->kind() == prim::CallFunction) {
    auto func_name = getFuncName(n->inputs()[0]);
    is_quantizable |=
        std::find(call_funcs.begin(), call_funcs.end(), func_name) !=
        call_funcs.end();
  }
  return is_quantizable;
}

// If the op doesn't require observation, return
// the the list of input indexes that we should check to see
// if they are observed/quantized, if so, we can say the output
// of this op is observed/quantized as well, since for these ops we can derive
// the quantization parameters for output given inputs
std::vector<size_t> getGeneralOpTensorInputIndexes(Node* n) {
  std::vector<std::string> single_input_aten_funcs = {
      "max_pool2d",
      "avg_pool2d",
      "flatten",
      "max",
      "min",
      "mean",
      "upsample_nearest1d",
      "upsample_nearest2d",
      "upsample_nearest3d",
      "adaptive_avg_pool1d",
      "adaptive_avg_pool2d",
      "adaptive_avg_pool3d",
      "upsample_linear1d",
      "upsample_bilinear2d",
      "upsample_trilinear3d",
      "upsample_bicubic2d",
      "dropout",
      "reshape",
      // TODO: sort returns a tuple of Tensors, we have
      // to extend the API to support that
      // "sort",
  };
  std::vector<std::string> single_input_call_funcs = {
    "adaptive_avg_pool2d",
    "_max_pool2d",
    "dropout",
  };
  if (isFunctionNode(
          n,
      // We don't have call functions
      // after inline
      /* call_funcs = */ single_input_call_funcs,
      /* aten_funcs = */ {})) {
    return {1};
  } else if (isFunctionNode(
                 n,
                 // We don't have call functions
                 // after inline
                 /* call_funcs = */ {},
                 /* aten_funcs = */ single_input_aten_funcs)) {
    return {0};
  }
  return {};
}

bool nodeQuantizable(Node* n) {
  return isFunctionNode(
      n,
      /* call_funcs = */ {
      "conv2d",
      "linear",
      "relu",
    }, /* aten_funcs = */ {
      "conv2d",
      "linear",
      "relu",
      "addmm",
      "matmul",
      "add_"
    });
}

Module findChildModule(
    const Module& module,
    const std::vector<std::string>& path) {
  Module m = module;
  for (const auto& p : path) {
    m = m.attr(p).toModule();
  }
  return m;
}

// Check if value is the input of the graph
bool hitGraphInput(Value* value) {
  Graph* graph = value->owningGraph();
  const auto& inputs = graph->inputs();
  return std::find(inputs.begin(), inputs.end(), value) != inputs.end();
}

// Get the module access path for a Value representing a module instance
// by tracing back the GetAttr nodes and recording all the attribute
// names along the way.
// For example, the module access path will be ['conv1', 'basic_block', 'sub']
// for `self.sub.basic_block.conv1`
std::vector<std::string> getModuleAccessPath(Value* instance, Value* self) {
  std::vector<std::string> path;
  // Iterator to traverse back the GetAttr calls
  Value* iter = instance;
  // trace back the instance to recover the path of the submodule
  while (!hitGraphInput(iter) && iter->node()->kind() == prim::GetAttr) {
    Node* get_attr = iter->node();
    // record the name of GetAttr
    path.push_back(get_attr->s(attr::name));
    // trace back the chain of GetAttr
    iter = get_attr->inputs()[0];
  }
  TORCH_CHECK(iter == self,
              "Can't handle the access pattern of GetAttr "
              " in getModuleAccessPath, traced back to:",
              iter->debugName(),
              " which is not self:",
              self->debugName());
  return path;
}

Module getInvokedModule(
    Module& module, Node* n, Value* self) {
  auto* instance = n->inputs()[0];
  auto path = getModuleAccessPath(instance, self);
  return findChildModule(module, path);
}

bool isPerChannel(at::QScheme qscheme) {
  return qscheme == c10::kPerChannelAffine ||
    qscheme == c10::kPerChannelSymmetric;
}

class ModuleCloneHelper {
 public:
  /** Clone according to module qconfig map, this is for handling the case
   *  where we have two module instances sharing the same ClassType
   *  but configured with different QConfig
   *  code is copied and modified from https://github.com/pytorch/pytorch/blob/master/torch/csrc/jit/api/module.cpp
   */
  Module clone(
      const Module& module,
      const ModuleQConfigMap& module_qconfig_map) {
    std::unordered_map<TypePtr, QConfigTypePtrMap> type_remap;
    return clone_impl(module, module_qconfig_map, type_remap);
  }

 private:
  Module clone_impl(
      const Module& module,
      const ModuleQConfigMap& module_qconfig_map,
      std::unordered_map<TypePtr, QConfigTypePtrMap>& type_remap) {
    auto qconfig = module_qconfig_map.at(module._ivalue());
    auto type = module.type();
    // Create a new _ivalue in the same compilation unit.
    // Since now we have shared ClassType, we need to preserve the shared
    // ClassType during cloning, so we first use type and qconfig to check if
    // the type is already cloned, if so, we'll create a new module with the
    // cloned ClassType, if not, we'll create a new module and a new ClassType.
    bool type_already_cloned = type_remap.find(type) != type_remap.end() &&
        type_remap.at(type).find(qconfig) != type_remap.at(type).end();
    Module r;
    if (type_already_cloned) {
      // if we cloned the class type before, we'll reuse it
      Module new_module(
          module._ivalue()->compilation_unit(),
          type_remap.at(type).at(qconfig)->cast<ClassType>());
      r = new_module;
    } else {
      Module new_module(
          *type->name(), module._ivalue()->compilation_unit(), true);
      r = new_module;
      type_remap[type][module_qconfig_map.at(module._ivalue())] = r.type();
    }
    // Copy slots. If a slot is a module - recursively clone it.
    size_t N = type->numAttributes();
    for (size_t i = 0; i < N; ++i) {
      IValue s = module._ivalue()->getSlot(i);
      if (type->getAttribute(i)->is_module()) {
        const Module& orig = Module(s.toObject());
        Module cloned =
            clone_impl(orig, module_qconfig_map, type_remap);
        r.register_module(type->getAttributeName(i), cloned);
      } else {
        r.register_attribute(
            type->getAttributeName(i),
            type->getAttribute(i),
            s,
            type->is_parameter(i));
      }
    }

    // only clone the methods and constants if the ClassType is not cloned
    // before
    if (!type_already_cloned) {
      for (size_t i = 0; i < type->numConstants(); ++i) {
        r.type()->addConstant(type->getConstantName(i), type->getConstant(i));
      }
      // Clone methods remapping the types to the cloned ones.
      for (auto& fn : type->methods()) {
        clone_method(module, r, *fn, module_qconfig_map, type_remap);
      }
    }
    return r;
  }

  void remapTypes(
      Block* block,
      Value* self,
      const Module& source,
      Module& target,
      const ModuleQConfigMap& module_qconfig_map,
      const std::function<TypePtr(TypePtr, c10::optional<QConfig>)>&
          type_remap_fn) {
    // remap of %self will be done outside of the function
    // and we don't support the case when people pass in
    // module as argument of the method because in that case
    // we need to do more comprehensive analysis to decide the
    // QConfig for the module
    for (size_t i = 1; i < block->inputs().size(); ++i) {
      TORCH_CHECK(
          !block->inputs()[i]->type()->cast<ClassType>(),
          "We don't support quantizing methods that has Object as arguments");
    }
    for (Node* node : block->nodes()) {
      // remapping type for module instance
      if (node->kind() == prim::CallMethod) {
        Value* instance = node->inputs()[0];
        auto path = getModuleAccessPath(instance, self);
        auto child = findChildModule(source, path);
        auto qconfig = module_qconfig_map.at(child._ivalue());
        instance->setType(type_remap_fn(instance->type(), qconfig));
      }
      // We don't remap output and the remapping of module type
      // will be done in CallMethod, we don't support type remapping
      // for modules returned from methods or functions
      for (Block* sub_block : node->blocks()) {
        remapTypes(
            sub_block, self, source, target, module_qconfig_map, type_remap_fn);
      }
      for (Symbol name : node->attributeNames()) {
        if (node->kindOf(name) == AttributeKind::g) {
          remapTypes(
              node->g(name).get(),
              source,
              target,
              module_qconfig_map,
              type_remap_fn);
        } else if (node->kindOf(name) == AttributeKind::gs) {
          for (const auto& g : node->gs(name)) {
            remapTypes(
                g.get(), source, target, module_qconfig_map, type_remap_fn);
          }
        }
      }
    }
  }

  void remapTypes(
      Graph* graph,
      const Module& source,
      Module& target,
      const ModuleQConfigMap& module_qconfig_map,
      const std::function<TypePtr(TypePtr, c10::optional<QConfig>)>&
          type_remap_fn) {
    remapTypes(
        graph->block(),
        graph->inputs()[0],
        source,
        target,
        module_qconfig_map,
        type_remap_fn);
  }

  void clone_method(
      const Module& source,
      Module& target,
      const Function& method,
      const ModuleQConfigMap& module_qconfig_map,
      const std::unordered_map<TypePtr, QConfigTypePtrMap>& type_remap) {
    auto type_remap_fn = [&](TypePtr type_ptr,
                             const c10::optional<QConfig>& qconfig) {
      if (type_remap.find(type_ptr) != type_remap.end()) {
        const auto& qconfig_map = type_remap.at(type_ptr);
        if (qconfig_map.find(qconfig) != qconfig_map.end()) {
          return qconfig_map.at(qconfig);
        }
      }
      return type_ptr;
    };
    auto graph = method.graph()->copy();
    remapTypes(graph.get(), source, target, module_qconfig_map, type_remap_fn);
    // remap self
    graph->inputs()[0]->setType(target.type());
    const auto this_method_name =
        c10::QualifiedName(*target.type()->name(), method.name());
    auto copied = target._ivalue()->compilation_unit()->create_function(
        this_method_name, graph);
    target.type()->addMethod(copied);
    // we'll use default schema for cloned method
  }
};

class InsertObserversHelper {
 public:
  explicit InsertObserversHelper(const ModuleQConfigMap& map)
      : module_qconfig_map_(map) {}

  void preprocess(
    Module& module,
    const std::string& method_name);

  /**
   * Recursively insert observers for the method, also we'll process
   * the nodes in the graph in the order of execution of these nodes
   * since we need the context information to decide whether we want to
   * observe/quantize a value a not, we don't want to observe a value multiple
   * times.
   *
   * arguemnt: is_entry_point means whether the current method is the forward
   * method of the top level module.
   *
   * Since we want to insert observers in the call site instead of in the called
   * graph, we'll postpone inserting observer to caller as much as possible, if
   * we know the current method is the outer most method, then
   * we will insert all observers in the graph instead of postpone this to the
   * parent, note that this assumes we don't have recursive method
   * calls
   *
   * returns a tuple of vectors of observer modules for input and output, these
   * are used for inserting observers for the input/output values
   * since we need to insert these values at call site.
   * And a vector of indexes of outputs that indicates whether the output value
   * is already observed or not, this is used for propagating the observed
   * property of a value through CallMethods, because we should skip inserting
   * observers for ops that don't require observation
   */
  std::tuple<OptionalModuleVector, OptionalModuleVector, std::vector<size_t>>
  insertObservers(
      Module& module,
      const std::string& method_name,
      bool is_entry_point = false,
      std::unordered_set<Value*> graph_observed_values =
          std::unordered_set<Value*>());

<<<<<<< HEAD
  void setDynamicFlag(bool is_dynamic_);
=======
  std::tuple<OptionalModuleVector, OptionalModuleVector, std::vector<size_t>> insertObserversFor(
      Block* block,
      script::Module& module,
      // this is a reference because when we insert observer for a value
      // in one block it is also observed in another block, we don't want to
      // insert multiple observers for the same value
      std::unordered_set<Value*>& block_observed_values,
      bool is_entry_point = false);
>>>>>>> 37e35562

 private:
  ModuleMethodVector getInvokedMethods(
      Module& module,
      const std::string& method_name);

  bool valueNeedsToBeQuantized(Value* v);

  bool isObserved(
      Value* v,
      const std::unordered_set<Value*>& block_observed_values) {
    return block_observed_values.count(v) || observed_values_.count(v);
  }

  // Fill the map between the caller input/output to input/output
  // of called graph, this is used to navigate through the graph
  // to find the observer for a given value
  void fillBoundaryValueMap(
      Module& module, const std::string& method_name);

  // Fill the map from value to the corresponding observer module
  // this map is used in insertObservers to actually insert
  // observers to the module
  void fillValueObserverMap(Module& module, const std::string& method_name);


  // Clone observer module and add it to the original module,
  // and insert a call to observer forward function
  void insertObserverFor(
      Value* v,
      Module& module,
      const Module& observer_module,
      NameModuleVector& observer_name_and_modules);

  c10::optional<Module> getObserverFor(Value* v);

  void propagateObservedProperty(Value* output, std::unordered_set<Value*>& block_observed_values);

  void skipValuesInPattern(
      Graph& graph,
      const PatternInfo& pattern);

  void addIntermediateValuesToSkipObserver(
      const Module& module,
      const std::string& method_name);

  // Fill the map from values to the list of values that can pass the observed
  // property to it
  void fillPassThroughValueMap(const std::shared_ptr<Graph>& graph);

  const ModuleQConfigMap& module_qconfig_map_;
  // Values we want to skip observing, used to skip values in
  // the middle of the ops that are supposed to be fused, e.g.
  // the output value of conv in the conv - relu pattern
  std::unordered_set<Value*> values_to_skip_;
  std::unordered_set<Graph*> visited_graph_of_observer_map_;
  std::unordered_map<Value*, Module> observer_for_value_;
  std::unordered_map<Value*, Value*> caller_to_callee_;
  // Map from values from callsite into the values in the CallMethod graph
  std::unordered_map<Value*, std::unordered_set<Value*>> boundary_value_map_;
  std::unordered_set<Value*> observed_values_;
  // This is used for the observed values to pass through the ops like flatten,
  // so that output value of platten do not need to be observed
  // key of the map is the value from caller graph, and the value of the map
  // is the list of values in the callee graph (the graph
  // corresponding to the called method),
  // the reason it is a vector is that a value in the caller graph
  // can both correspond to the output of one callee graph and input of another
  // callee graph.
  std::unordered_map<Value*, std::vector<Value*>> pass_through_value_map_;
  // Unique id generator for observer module, used for generating
  // unique observer names when we insert observer module, we
  // record the current unique id used to avoid incrementing from 0
  // every time to find a unique id.
  int uid_ = 0;
  // Set of observer forward call nodes
  std::unordered_set<Node*> observer_nodes_;
<<<<<<< HEAD
  // Map from graph to a vector of observer name and observer modules we
  // want to add to the module instance that has the graph
  std::unordered_map<Graph*, NameModuleVector> graph_observer_map_;
  // Is dynamic quantization enabled for the observer pass.
  bool is_dynamic = false;
=======
  // Map from block to a vector of observer name and observer modules we
  // want to add to the module instance that has the block
  std::unordered_map<Block*, NameModuleVector> block_observer_map_;

>>>>>>> 37e35562
  // These are the IR patterns we match to skip inserting observers.
  // They are compiled once on construction and used repeatedly within
  // the pass.
  const PatternInfo conv_functional_relu = PatternInfo::parse_from_str(R"(
graph(%self, %input, %inplace):
    %relu = prim::Constant[name="relu"]()
    %first_module = match::module[name="Conv2d"](%self)
    %first_output = prim::CallMethod[name="forward"](%first_module, %input)
    %second_output = prim::CallFunction(%relu, %first_output, %inplace)
    return (%second_output) )");
  const PatternInfo conv_relu = PatternInfo::parse_from_str(R"(
graph(%self, %input):
    %first_module = match::module[name="Conv2d"](%self)
    %first_output = prim::CallMethod[name="forward"](%first_module, %input)
    %second_module = match::module[name="ReLU"](%self)
    %second_output = prim::CallMethod[name="forward"](%second_module, %first_output)
    return (%second_output) )");
  const PatternInfo matmul_add = PatternInfo::parse_from_str(R"(
graph(%input, %weight, %bias, %4):
     %weight_t = aten::t(%weight)
     %first_output = aten::matmul(%input, %weight_t)
     %second_output = aten::add_(%first_output, %bias, %4)
     return (%second_output) )");
  const PatternInfo add_module_relu = PatternInfo::parse_from_str(R"(
graph(%self, %a, %b):
     %one = prim::Constant[value=1]()
     %first_output = aten::add_(%a, %b, %one)
     %second_module = match::module[name="ReLU"](%self)
     %second_output = prim::CallMethod[name="forward"](%second_module, %first_output)
     return (%second_output) )");

  const PatternInfo add_functional_relu = PatternInfo::parse_from_str(R"(
graph(%self, %a, %b, %inplace):
     %one = prim::Constant[value=1]()
     %first_output = aten::add_(%a, %b, %one)
     %relu = prim::Constant[name="relu"]()
     %second_output = prim::CallFunction(%relu, %first_output, %inplace)
     return (%second_output) )");


  const std::vector<std::reference_wrapper<const PatternInfo>> skip_patterns = {
    conv_functional_relu,
    conv_relu,
    matmul_add,
    add_module_relu,
    add_functional_relu,
  };
};

// Check if `use` is an aten function of name `func_name` and if value
// `v` is the nth argument of the function
bool isAtenFuncNthArg(
    Value* v,
    Node* use,
    const std::string& func_name,
    int n) {
  return use->kind() == Symbol::aten(func_name) && v == use->inputs().at(n);
}

// Check if `use` is a CallFunction of name `func_name` and if value
// `v` is the nth argument of the function
bool isCallFunctionNthArg(
    Value* v,
    Node* use,
    const std::string& func_name,
    int n) {
  return use->kind() == prim::CallFunction &&
      getFuncName(use->inputs()[0]) == func_name && v == use->inputs().at(n);
}

struct FuncArg {
  std::string func_name;
  int arg_index;
};
using AtenFuncArgs = std::vector<FuncArg>;
using CallFuncArgs = std::vector<FuncArg>;

// Check any use of `v` matches the aten function call
// or CallFunction patterns
bool matchArgPattern(
    Value* v,
    const AtenFuncArgs& aten_func_args,
    const CallFuncArgs& call_func_args) {
  for (const Use& u : v->uses()) {
    for (const auto& func_arg : aten_func_args) {
      if (isAtenFuncNthArg(v, u.user, func_arg.func_name, func_arg.arg_index)) {
        return true;
      }
    }

    for (const auto& func_arg : call_func_args) {
      if (isCallFunctionNthArg(
              v, u.user, func_arg.func_name, func_arg.arg_index)) {
        return true;
      }
    }
  }
  return false;
}

bool isBiasOfConvOrLinear(Value* v) {
  bool result = matchArgPattern(
      v,
      AtenFuncArgs({{"conv2d", 2}, {"linear", 2}}),
      CallFuncArgs({{"linear", 3}}));
  if (result) {
    TORCH_CHECK(
        v->uses().size() == 1,
        "Graph mode quantization only supports conv/linear bias being used by"
        " one node.");
  }
  return result;
}

bool isWeightOfConvOrLinear(Value* v) {
  bool result = matchArgPattern(
      v,
      AtenFuncArgs({{"conv2d", 1}, {"linear", 1}}),
      CallFuncArgs({{"linear", 2}}));
  if (result) {
    TORCH_CHECK(
        v->uses().size() == 1,
        "Graph mode quantization only supports conv/linear weight being used by"
        " one node.");
  }
  return result;
}

Module getObserverModuleFor(Value* v, const QConfig& qconfig) {
  return
    isWeightOfConvOrLinear(v) ? std::get<1>(qconfig) : std::get<0>(qconfig);
}

ModuleMethodVector InsertObserversHelper::getInvokedMethods(
    Module& module,
    const std::string& method_name) {
  ModuleMethodVector invoked_methods;
  Method method = module.get_method(method_name);
  auto graph = method.graph();

  std::stack<Block*> blocks_to_visit;
  blocks_to_visit.push(graph->block());
  while (!blocks_to_visit.empty()) {
    Block* b = blocks_to_visit.top();
    blocks_to_visit.pop();
    for (Node* n : b->nodes()) {
      // Skip observer nodes
      if (observer_nodes_.count(n)) {
        continue;
      }
      if (n->kind() == prim::CallMethod) {
        invoked_methods.push_back(std::make_pair(getInvokedModule(module, n, graph->inputs()[0]), n->s(attr::name)));
      }

      for (Block* subblock : n->blocks()) {
        blocks_to_visit.push(subblock);
      }
    }
  }
  return invoked_methods;
}

void InsertObserversHelper::insertObserverFor(
    Value* v,
    Module& module,
    const Module& observer_module,
    NameModuleVector& observer_name_and_modules) {
  if (observed_values_.count(v)) {
    return;
  }
  Module observer = observer_module.clone_instance();
  std::string observer_name = "_observer_" + c10::to_string(uid_++);
  while (module.hasattr(observer_name)) {
    observer_name = "_observer_" + c10::to_string(uid_++);
  }
  module.register_module(observer_name, observer);
  observer_name_and_modules.push_back(std::make_pair(observer_name, observer));

  auto* g = v->owningGraph();
  // Get handle of observer module
  Node* observer_instance =
      g->createGetAttr(g->inputs()[0], observer_name)->insertAfter(v->node());
  observer_instance->output()->setDebugName(observer_name);

  {
    WithInsertPoint guard(observer_instance->next());
    // Match arguments to types of observer's arguments
    MatchedSchema forward_matched_schema = matchSchema(
        observer.get_method("forward").function().getSchema(),
        v->node()->sourceRange(),
        *g,
        {observer_instance->output(), v},
        {});
    // Insert call to observer's forward
    Node* call = g->insertMethodCall("forward", forward_matched_schema)->node();
    call->output()->copyMetadata(v);

    // Replace v with the output of observer
    v->replaceAllUsesWith(call->output());
    // The above also replaced the input to `call`, so switch it back to
    // the correct value
    call->replaceInput(1, v);
    observer_nodes_.emplace(call);
    observed_values_.insert(call->output());
  }
}

void InsertObserversHelper::skipValuesInPattern(
    Graph& graph,
    const PatternInfo& pattern) {
  const Graph& pattern_graph = *pattern.pattern_graph;
  const std::unordered_map<std::string, Value*>& vmap = pattern.vmap;

  const auto& matches = findPatternMatches(pattern_graph, graph);
  for (const auto& match : matches) {
    auto output_value = match.values_map.at(vmap.at("first_output"));
    GRAPH_DEBUG("Skipping value in function pattern:",
                output_value->debugName());
    values_to_skip_.insert(output_value);
  }
}

void InsertObserversHelper::addIntermediateValuesToSkipObserver(
    const Module& module,
    const std::string& method_name) {
  Method method = module.get_method(method_name);
  auto graph = method.graph();

  for (const auto& pattern : skip_patterns) {
    skipValuesInPattern(*graph, pattern);
  }
}

void InsertObserversHelper::fillPassThroughValueMap(const std::shared_ptr<Graph>& graph) {
  std::stack<Block*> blocks_to_visit;
  blocks_to_visit.push(graph->block());
  while (!blocks_to_visit.empty()) {
    Block* b = blocks_to_visit.top();
    blocks_to_visit.pop();
    for (Node* n : b->nodes()) {
      auto input_indexes = getGeneralOpTensorInputIndexes(n);
      for (auto i : input_indexes) {
        for (auto* output : n->outputs()) {
          pass_through_value_map_[output].push_back(n->input(i));
        }
      }
      for (Block* subblock : n->blocks()) {
        blocks_to_visit.push(subblock);
      }
    }
  }
}

void InsertObserversHelper::fillBoundaryValueMap(
    Module& module, const std::string& method_name) {
  auto graph = module.get_method(method_name).graph();
  std::stack<Block*> blocks_to_visit;
  blocks_to_visit.push(graph->block());
  auto* self = graph->inputs()[0];
  while (!blocks_to_visit.empty()) {
    Block* b = blocks_to_visit.top();
    blocks_to_visit.pop();
    for (Node* n : b->nodes()) {
      if (n->kind() == prim::CallMethod) {
        auto m = getInvokedModule(module, n, self);
        auto g = m.get_method(n->s(attr::name)).graph();
        // add mapping from callsite value to value in called graph
        for (auto i = 0U; i < g->outputs().size(); ++i) {
          auto* return_val = g->outputs()[i];
          boundary_value_map_[n->output(i)].insert(return_val);
        }
        for (auto i = 0U; i < g->inputs().size(); ++i) {
          auto* input_val = g->inputs()[i];
          boundary_value_map_[n->input(i)].insert(input_val);
          caller_to_callee_[n->input(i)] = input_val;
        }
      } else if (n->kind() == prim::If) {
        for (Block* subblock : n->blocks()) {
          blocks_to_visit.push(subblock);
          for (Value* v : n->outputs()) {
            boundary_value_map_[v].insert(subblock->outputs()[v->offset()]);
          }
        }
      } else {
        for (Block* subblock : n->blocks()) {
          blocks_to_visit.push(subblock);
        }
      }
    }
  }
}

void InsertObserversHelper::setDynamicFlag(bool is_dynamic_) {
  is_dynamic = is_dynamic_;
}

void InsertObserversHelper::preprocess(
    Module& module,
    const std::string& method_name) {
  Method method = module.get_method(method_name);
  auto graph = method.graph();
  // TODO: remove constant prop, add separate graph
  // cleanup step before insert observers
  // To cleanup traced graph
  ConstantPooling(graph);
  ConstantPropagation(graph);
  // must do constant propagation first before replacement
  replaceConvolutionWithConv2d(graph);
  // fuse decomposed linear into aten::linear
  FuseLinear(graph);

  addIntermediateValuesToSkipObserver(module, method_name);
  fillValueObserverMap(module, method_name);
  fillBoundaryValueMap(module, method_name);
  fillPassThroughValueMap(graph);

  for (auto& invoked_method : getInvokedMethods(module, method_name)) {
    auto& invoked_module = std::get<0>(invoked_method);
    const auto& invoked_method_name = std::get<1>(invoked_method);
    preprocess(invoked_module, invoked_method_name);
  }
}

// TODO: remove this as a class method
bool InsertObserversHelper::valueNeedsToBeQuantized(Value* v) {
  if (!v->type()->isSubtypeOf(TensorType::get()) ||
      isBiasOfConvOrLinear(v)) {
    return false;
  }
  // For dynamic quantization we only insert observers at the input
  // of the quantizable function.
  if (!is_dynamic) {
    // Check whether producer is quantizable
    if (nodeQuantizable(v->node())) {
      return true;
    }
  }
  // Check whether user is quantizable
  for (const auto& use : v->uses()) {
    if (nodeQuantizable(use.user)) {
      return true;
    }
  }
  return false;
}

void InsertObserversHelper::fillValueObserverMap(
    Module& module,
    const std::string& method_name) {
  Method method = module.get_method(method_name);
  auto graph = method.graph();

  if (visited_graph_of_observer_map_.count(graph.get())) {
    return;
  }
  visited_graph_of_observer_map_.insert(graph.get());

  std::stack<Block*> blocks_to_visit;
  auto qconfig_opt = module_qconfig_map_.at(module._ivalue());
  if (!qconfig_opt) {
    return;
  }
  auto qconfig = *qconfig_opt;

  for (auto* v : graph->inputs()) {
    if (valueNeedsToBeQuantized(v)) {
      observer_for_value_[v] = getObserverModuleFor(v, qconfig);
    }
  }

  blocks_to_visit.push(graph->block());
  while (!blocks_to_visit.empty()) {
    Block* b = blocks_to_visit.top();
    blocks_to_visit.pop();
    for (Node* n : b->nodes()) {
      for (Value* v : n->outputs()) {
        if (valueNeedsToBeQuantized(v)) {
          observer_for_value_[v] = getObserverModuleFor(v, qconfig);
        }
      }

      for (Block* subblock : n->blocks()) {
        blocks_to_visit.push(subblock);
      }
    }
  }
}

c10::optional<Module>
InsertObserversHelper::getObserverFor(Value* v) {
  if (observer_for_value_.count(v)) {
    auto observer = observer_for_value_.at(v);
    return observer;
  }
  c10::optional<Module> result;
  if (boundary_value_map_.count(v)) {
    for (Value* next : boundary_value_map_.at(v)) {
      auto observer_opt = getObserverFor(next);
      if (observer_opt) {
        // Need to make sure all values are
        // configured with same observer
        if (result) {
          TORCH_CHECK(
              *observer_opt == *result,
              "Expecting all values in the graph only configured with one observer");
        } else {
          result = observer_opt;
        }
      }
    }
  }
  return result;
}

std::tuple<OptionalModuleVector, OptionalModuleVector, std::vector<size_t>> InsertObserversHelper::insertObservers(
    Module& module,
    const std::string& method_name,
    bool is_entry_point,
    std::unordered_set<Value*> graph_observed_values) {
  auto graph = module.get_method(method_name).graph();
  return insertObserversFor(graph->block(), module, graph_observed_values, is_entry_point);
}

std::tuple<OptionalModuleVector, OptionalModuleVector, std::vector<size_t>>
InsertObserversHelper::insertObserversFor(
      Block* block,
      script::Module& module,
      std::unordered_set<Value*>& block_observed_values,
      bool is_entry_point) {
  // input/output values, used to skip inserting observers
  // for input and output of the block and the owning graph,
  // we have to insert the observers at call site because
  // the graph itself can be shared
  std::unordered_set<Value*> inputs_outputs;
  // list of observer modules for input values
  std::vector<c10::optional<Module>> block_input_observers;
  // list of observer modules for output values
  std::vector<c10::optional<Module>> block_output_observers;

  // if the current block is the block for entry point graph(the forward graph
  // of the top level module), we can insert observers in the block directly
  if (!is_entry_point) {
    auto* graph = block->owningGraph();
    // graph inputs/outputs
    for (auto list : {graph->inputs(), graph->outputs()}) {
      for (auto* v : list) {
        inputs_outputs.insert(v);
      }
    }
    // block outputs
    for (auto* v : block->outputs()) {
      inputs_outputs.insert(v);
    }

    for (auto* v : block->inputs()) {
      block_input_observers.push_back(getObserverFor(v));
    }

    for (auto* v : block->outputs()) {
      block_output_observers.push_back(getObserverFor(v));
    }
  }

  // This means the block is been processed before, we just
  // need to attach observer modules and construct the information
  // needed by call site here
  bool visited = block_observer_map_.count(block);
  if (visited) {
    // instance clone of observer module and setAttr
    for (const auto& observer_attrs : block_observer_map_.at(block)) {
      const auto& name = std::get<0>(observer_attrs);
      const auto& observer = std::get<1>(observer_attrs);
      module._ivalue()->setAttr(name, observer.clone_instance()._ivalue());
    }
  }
  // NB: Why do we need to process the graph even if it's visited?
  // Reason is `graph_observed_values` can
  // change depending on where the method is called, and
  // outputs that's been observed(third item of the returned result)
  // can change depending on that, so for each graph we'll need to go through
  // the whole process of inserting observers

  std::stack<Block*> blocks_to_visit;
  blocks_to_visit.push(block);
  auto* self = block->owningGraph()->inputs()[0];
  // We first construct a map from value to the module, then
  // insert observers for them later, this is to avoid interference
  // of the inserted observers with the analysis to decide where
  // to insert observers, also we only insert observers for
  // "intermediate values" that is not the input/output of the
  // graph
  std::unordered_map<Value*, Module> values_to_observe;

  for (auto* v : block->inputs()) {
    if (!inputs_outputs.count(v) && !values_to_observe.count(v)) {
      if (auto observer_opt = getObserverFor(v)) {
        values_to_observe[v] = *observer_opt;
      }
    }
  }
  while (!blocks_to_visit.empty()) {
    Block* b = blocks_to_visit.top();
    blocks_to_visit.pop();
    for (Node* n : b->nodes()) {
      if (observer_nodes_.count(n)) {
        continue;
      }
      if (n->kind() == prim::CallMethod) {
        auto m = getInvokedModule(module, n, self);
        std::unordered_set<Value*> callee_observed_inputs;
        for (auto i = 0U; i < n->inputs().size(); ++i) {
          if (isObserved(n->input(i), block_observed_values)) {
            callee_observed_inputs.insert(caller_to_callee_[n->inputs()[i]]);
          }
        }
        auto* subblock = m.get_method(n->s(attr::name)).graph()->block();
        auto info_from_callee = insertObserversFor(subblock, m, callee_observed_inputs);
        auto input_observers = std::get<0>(info_from_callee);
        auto output_observers = std::get<1>(info_from_callee);
        auto callee_observed_outputs = std::get<2>(info_from_callee);
        for (auto idx : callee_observed_outputs) {
          block_observed_values.insert(n->outputs()[idx]);
        }
        for (auto i = 0U; i < n->inputs().size(); ++i) {
          if (input_observers[i] && !inputs_outputs.count(n->input(i)) &&
              !isObserved(n->input(i), block_observed_values)) {
            values_to_observe[n->inputs()[i]] = *input_observers[i];
            block_observed_values.insert(n->input(i));
          }
        }
        for (auto i = 0U; i < n->outputs().size(); ++i) {
          if (output_observers[i] && !inputs_outputs.count(n->output(i)) &&
              !isObserved(n->output(i), block_observed_values)) {
            values_to_observe[n->outputs()[i]] = *output_observers[i];
            block_observed_values.insert(n->output(i));
          }
        }
      } else if (n->kind() == prim::If) {
        std::vector<size_t> aggregated_observed_outputs;
        std::vector<c10::optional<script::Module>> aggregated_output_observers;
        for (Block* subblock : n->blocks()) {
          // subblock has access to all the values in the scope of prim::If,
          // so subblock_observed_values == block_observed_values
          auto info_from_subblock = insertObserversFor(subblock, module, block_observed_values);
          auto output_observers = std::get<1>(info_from_subblock);
          auto subblock_observed_outputs = std::get<2>(info_from_subblock);
          // subblock for prim::If doesn't have inputs
          if (aggregated_observed_outputs.size() > 0) {
            TORCH_CHECK(aggregated_observed_outputs == subblock_observed_outputs,
                        "quantization doesn't work for the case where branches "
                        "of `if` doesn't both return quantized/non-quantized "
                        "values");
          } else {
            for (auto idx : subblock_observed_outputs) {
              block_observed_values.insert(n->output(idx));
            }
            aggregated_observed_outputs = subblock_observed_outputs;
          }
          if (aggregated_output_observers.size() > 0) {
            TORCH_CHECK(aggregated_output_observers == output_observers,
                        "quantization doesn't work for the case where branches "
                        "of `if` doesn't both return values quantized the same "
                        "way");
          } else {
            for (auto i = 0; i < n->outputs().size(); ++i) {
              if (output_observers[i] && !inputs_outputs.count(n->output(i))
                  && !block_observed_values.count(n->output(i))
                  && !observed_values_.count(n->output(i))) {
                values_to_observe[n->output(i)] = *output_observers[i];
                block_observed_values.insert(n->output(i));
              }
            }
            aggregated_output_observers = output_observers;
          }
        }
      } else {
        for (Value* v : n->outputs()) {
          propagateObservedProperty(v, block_observed_values);
          if (!inputs_outputs.count(v) &&
              !isObserved(v, block_observed_values)) {
            if (auto observer_opt = getObserverFor(v)) {
              values_to_observe[v] = *observer_opt;
              block_observed_values.insert(v);
            }
          }
        }
        for (Block* subblock : n->blocks()) {
          blocks_to_visit.push(subblock);
        }
      }
    }
  }
  std::vector<size_t> output_idxs;
  for (auto i = 0U; i < block->outputs().size(); ++i) {
    if (isObserved(block->outputs()[i], block_observed_values)) {
      output_idxs.push_back(i);
    }
  }
  if (!visited) {
    NameModuleVector observer_name_and_modules;
    for (const auto& item : values_to_observe) {
      auto* v = item.first;
      auto observer = item.second;
      if (!values_to_skip_.count(v)) {
        insertObserverFor(v, module, observer, observer_name_and_modules);
      }
    }
    block_observer_map_[block] = observer_name_and_modules;
  }
  return std::make_tuple(block_input_observers, block_output_observers, output_idxs);
}

void InsertObserversHelper::propagateObservedProperty(
    Value* output, std::unordered_set<Value*>& block_observed_values) {
  if (pass_through_value_map_.count(output)) {
    // since the vector is always non-empty, we will
    // not return the initial value
    bool all_observed = true;
    for (Value* v : pass_through_value_map_.at(output)) {
      all_observed &= observed_values_.count(v) || block_observed_values.count(v);
    }
    if (all_observed) {
      // This is to propagate observed property through
      // all ops that doesn't require observation
      block_observed_values.insert(output);
    }
  }
}

void insertDeQuantCall(Graph* graph,
                       Value* quantized_val,
                       Value* original_val,
                       const std::vector<Use>& uses) {
  for (size_t i = 0; i < uses.size(); ++i) {
    auto* user = uses[i].user;
    // Insert dequantize node right before use node, because
    // we want to make sure use node and dequantize node reside
    // in the same block so that quant fusion can happen
    WithInsertPoint ins(user);
    Node* dequant =
      graph->create(Symbol::aten("dequantize"), {quantized_val});
    dequant->output()->setDebugName(
        original_val->debugName() + ".dequant." + c10::guts::to_string(i))
      ->setType(original_val->type());
    user->replaceInputWith(original_val, dequant->output());
    graph->insertNode(dequant);
  }
}

void insertQuantDeQuantCall(
    Value* self,
    Node* observer,
    bool is_per_channel,
    const std::vector<std::string>& qparam_names) {
  Graph* g = observer->owningGraph();
  // Original value that is observed
  Value* v = observer->input(1);

  // Inserting before insert point
  WithInsertPoint ins(v->node()->next());
  std::vector<Value*> inputs = {v};
  // Insert GetAttr nodes for quantization parameters
  for (const auto& qparam_name : qparam_names) {
    inputs.push_back(g->insertGetAttr(self, qparam_name));
  }
  std::string quantize_func;
  if (is_per_channel) {
    quantize_func = "quantize_per_channel";
  } else {
    quantize_func = "quantize_per_tensor";
  }
  Node* quant = g->create(at::Symbol::aten(quantize_func), inputs);
  quant->output()->setDebugName(v->debugName() + ".quant");
  g->insertNode(quant);

  // two passes to insert the dequant for every usage
  // in first pass, identify all the nodes using "v"
  std::vector<Use> uses;
  for (const auto& use : v->uses()) {
    // Skip quant node and observer node (we need to keep
    // observer nodes around since we need them to
    // find the quantization parameters)
    if (use.user != quant && use.user != observer) {
      uses.push_back(use);
    }
  }

  // in second pass, replace the input "v" with dequant output
  insertDeQuantCall(g, quant->output(), v, uses);
}

// find the observer for Value `v` and return the name of the observer
c10::optional<std::string> findObserverName(Value* v) {
  // Note that here we just check for the name of observer, but the ideally
  // we should be comparing the type of observer, this is a temporary
  // work around until data only clone of module.clone is supported.
  Node* n = v->node();
  if (n->kind() == prim::CallMethod && n->s(attr::name) == "forward") {
    auto module_instance = n->inputs().at(0);
    if (module_instance->node()->kind() == prim::GetAttr &&
        module_instance->node()->s(attr::name).find("_observer_") !=
            std::string::npos) {
      return module_instance->node()->s(attr::name);
    }
  }
  return c10::nullopt;
}

c10::QScheme toAffine(c10::QScheme qscheme) {
  switch (qscheme) {
    case c10::kPerTensorAffine:
    case c10::kPerTensorSymmetric:
      return c10::kPerTensorAffine;
    case c10::kPerChannelAffine:
    case c10::kPerChannelSymmetric:
      return c10::kPerChannelAffine;
    default:
      return qscheme;
  }
}

class InsertQuantDeQuantHelper {
 public:
  InsertQuantDeQuantHelper() {}
  void run(Module& module, const std::string& method_name);

  ModuleMethodVector getInvokedMethods(
      Module& module,
      const std::string& method_name);

  // Get quantization parameter map of the given Value in Graph
  // by searching for observer module of the value and extract the
  // quantization parameters from the observer module
  std::tuple<c10::QScheme, QParamVector> getQSchemeAndQParamVector(
      script::Module& module,
      Node* n);
  void checkQScheme(Graph* g, c10::QScheme qscheme) {
    if (qscheme_for_graph_.count(g)) {
      TORCH_CHECK(
          qscheme_for_graph_.at(g) == qscheme ||

              "Quantizing same graph with different types of "
              "QSchemes is not supported.\n",
          " Expecting:",
          c10::toString(qscheme_for_graph_.at(g)),
          " Got:",
          c10::toString(qscheme));
    } else {
      qscheme_for_graph_[g] = toAffine(qscheme);
    }
  }

  c10::optional<Module> findChildModuleToQuantize(
      Module& module,
      Value* child_instance);
  void collectObserverNodesAndValueToQuantize(Module& module, Value*);
  // Cleanup observer nodes from graph and observer modules
  // from module object and ClassType
  void cleanup(Module& module);
  void cleanup(Module& module, Graph* g);
  void quantizeTensors(Module& module, Graph* g, Value* self);

 private:
  std::unordered_map<Graph*, std::vector<std::string>>
      observer_modules_to_remove_;
  // We only remove observer module attributes from type in the
  // first encounter of the graph, after that since the attributes
  // is already removed from the ClassType, we'll use the list of slot index to
  // replay this removal
  std::unordered_map<Graph*, std::vector<int>> removed_observer_slots_;
  std::unordered_map<Graph*, std::vector<Node*>> nodes_to_destroy_;
  // Map from Graph to observer node, we can use observer node to
  // get the information of original value that's been observed and
  // the quantization parameters
  std::unordered_map<Graph*, std::vector<Node*>> observer_nodes_for_graph_;
  // A map from qparam name (e.g. _scale) to the attribute name in
  // the module(e.g. weight_scale_0)
  std::unordered_map<Node*, std::unordered_map<std::string, std::string>> qparam_name_map_for_node_;
  // Record qscheme for every graph, this is for checking
  // each graph is only quantized with one type of QScheme
  std::unordered_map<Graph*, c10::QScheme> qscheme_for_graph_;
};

void InsertQuantDeQuantHelper::collectObserverNodesAndValueToQuantize(
    Module& module,
    Value* v) {
  auto* g = v->owningGraph();
  auto observer_name = findObserverName(v);
  if (!observer_name) {
    return;
  }
  observer_modules_to_remove_[g].push_back(observer_name.value());

  Node* observer = v->node();
  TORCH_INTERNAL_ASSERT(
      observer->kind() == prim::CallMethod &&
      observer->s(attr::name) == "forward" &&
      observer->inputs()[0]->node()->kind() == prim::GetAttr &&
      observer->inputs()[0]->node()->s(attr::name) == observer_name);

  // Observer forward call node
  nodes_to_destroy_[g].push_back(observer);
  // GetAttr node for observer module
  nodes_to_destroy_[g].push_back(observer->inputs()[0]->node());
  Value* original_value = observer->input(1);
  v->replaceAllUsesWith(original_value);
  observer_nodes_for_graph_[g].push_back(observer);
}

void InsertQuantDeQuantHelper::cleanup(Module& module) {
  for (auto& method : module.get_methods()) {
    cleanup(module, method.graph().get());
  }
  for (Module m : module.children()) {
    cleanup(m);
  }
}

void InsertQuantDeQuantHelper::cleanup(Module& module, Graph* g) {
  GRAPH_DUMP("Before Remove Observers:", g);
  if (nodes_to_destroy_.count(g)) {
    for (auto& n : nodes_to_destroy_.at(g)) {
      n->removeAllInputs();
    }
    for (auto& n : nodes_to_destroy_.at(g)) {
      n->destroy();
    }
    nodes_to_destroy_.at(g).clear();
  }

  // 1. If we have seen this graph before, this means the observer
  // attributes has been removed from the type(see step 2) but the slot
  // index of these attributes are kept in the list, we'll replay the observer
  // slots removal using these slot indexes
  if (removed_observer_slots_.count(g)) {
    for (auto slot : removed_observer_slots_.at(g)) {
      module._ivalue()->unsafeRemoveSlot(slot);
    }
  }

  // 2. Remove observer modules from last one to first one in order to
  // reduce the time complexity, assuming all the observer modules
  // are added after the existing modules, we'll have complexity of
  // O(N) where N is number of observer modules with this optimization
  if (observer_modules_to_remove_.count(g)) {
    auto& observers = observer_modules_to_remove_.at(g);
    for (int64_t i = observers.size() - 1; i >= 0; --i) {
      auto observer_name = observers[i];
      GRAPH_DEBUG("Trying to remove: ", observer_name);
      if (module.type()->hasAttribute(observer_name)) {
        // We record the slot index here in order to replay the
        // slot removal in other objects that's sharing the ClassType
        // since we're going to remove attribute in the ClassType here
        removed_observer_slots_[g].push_back(
            module.type()->getAttributeSlot(observer_name));
        module._ivalue()->unsafeRemoveAttr(observer_name);
        module.type()->unsafeRemoveAttribute(observer_name);
      }
    }
    observers.clear();
  }
  GRAPH_DUMP("After remove observers :", g);
}

void InsertQuantDeQuantHelper::quantizeTensors(
    Module& module,
    Graph* g,
    Value* self) {
  if (!observer_nodes_for_graph_.count(g)) {
    return;
  }
  for (auto* n : observer_nodes_for_graph_.at(g)) {
    auto* original_value = n->input(1);
    auto tp = getQSchemeAndQParamVector(module, n);
    auto qscheme = std::get<0>(tp);
    auto qparam_map = std::get<1>(tp);
    checkQScheme(g, qscheme);
    std::vector<std::string> qparam_names;
    for (auto& pr : qparam_map) {
      const auto& name = pr.first;
      const auto& qparam = pr.second;
      size_t uid = 0;
      auto qparam_name = original_value->debugName() + name + "_" + c10::to_string(uid++);
      while (module.hasattr(qparam_name)) {
        qparam_name = original_value->debugName() + name + "_" + c10::to_string(uid++);
      }
      qparam_name_map_for_node_[n][name] = qparam_name;
      module.register_attribute(qparam_name, qparam.type(), qparam);
      qparam_names.push_back(qparam_name);
    }
    insertQuantDeQuantCall(self, n, isPerChannel(qscheme), qparam_names);
  }
}

void checkGetQParamsResult(const IValue& qparams) {
  TORCH_CHECK(
      qparams.isTuple(),
      "`get_qparams` function is expected to return a "
      "Tuple, but got:",
      qparams.tagKind());
  auto tp = qparams.toTuple();
  TORCH_CHECK(
      tp->elements().size() == 2 || tp->elements().size() == 3,
      "`get_qparams` function is expected to return a "
      "Tuple of size 2 or 3, got Tuple of size ",
      tp->elements().size());
  // Expect first two elements of the tuple to be Tensor
  for (size_t i = 0; i < 2; ++i) {
    TORCH_CHECK(
        tp->elements()[i].isTensor(),
        "Element of Tuple is expected to be Tensor, but element ",
        i,
        " has type: ",
        tp->elements()[i].tagKind());
  }
  // Expect the third elements of the tuple to be int
  if (tp->elements().size() == 3) {
    TORCH_CHECK(
        tp->elements()[2].isInt(),
        "Element of Tuple is expected to be int, but element ",
        2,
        " has type: ",
        tp->elements()[2].tagKind());
  }
}

std::tuple<c10::QScheme, QParamVector> InsertQuantDeQuantHelper::
    getQSchemeAndQParamVector(script::Module& module, Node* n) {
  // TODO: refactor findObserverName to take Node* as input
  Value* v = n->output();
  TORCH_INTERNAL_ASSERT(
      v->type()->isSubtypeOf(TensorType::get()),
      "Expected output of observer node to be Tensor");
  auto observer_name = findObserverName(v);
  TORCH_INTERNAL_ASSERT(
      observer_name,
      "getQSchemeAndParamMap expects the corresponding observer for ",
      v->debugName(),
      " exists.");
  auto observer_module = module.attr(observer_name.value()).toModule();
  auto get_qparams = observer_module.get_method("get_qparams");
  IValue result = get_qparams(std::vector<IValue>());
  checkGetQParamsResult(result);
  auto scalar_type = observer_module.attr("dtype");
  TORCH_CHECK(
      scalar_type.toScalarType() != at::ScalarType::Undefined,
      "dtype of observer can't be undefined");
  auto tp = result.toTuple();
  at::Tensor scale = tp->elements()[0].toTensor().to(at::kFloat);
  at::Tensor zero_point = tp->elements()[1].toTensor().to(at::kInt);
  // quantization parameters should appear in the same order as
  // the argument for quantize_per_tensor/quantize_per_channel function
  QParamVector qparams;
  auto qscheme = observer_module.attr("qscheme").toQScheme();
  if (isPerChannel(qscheme)) {
    qparams.push_back(std::make_pair("_scale", scale));
    qparams.push_back(std::make_pair("_zero_point", zero_point));
    qparams.push_back(std::make_pair("_axis", tp->elements()[2].toInt()));
  } else {
    qparams.push_back(std::make_pair("_scale", scale.item<double>()));
    qparams.push_back(std::make_pair("_zero_point", zero_point.item<int64_t>()));
  }
  qparams.push_back(std::make_pair("_scalar_type", scalar_type));
  return std::make_tuple(qscheme, qparams);
}

c10::optional<Module> InsertQuantDeQuantHelper::
    findChildModuleToQuantize(Module& module, Value* child_instance) {
  TORCH_INTERNAL_ASSERT(
      child_instance->node()->kind() == prim::GetAttr,
      "Child instance should come from GetAttr.");
  auto child_module_name = child_instance->node()->s(attr::name);
  if (child_module_name.find("_observer_") == std::string::npos) {
    return module.attr(child_module_name).toModule();
  }
  return c10::nullopt;
}

ModuleMethodVector InsertQuantDeQuantHelper::getInvokedMethods(
    Module& module,
    const std::string& method_name) {
  auto graph = module.get_method(method_name).graph();

  ModuleMethodVector invoked_methods;
  std::stack<Block*> blocks_to_visit;
  blocks_to_visit.push(graph->block());
  while (!blocks_to_visit.empty()) {
    Block* b = blocks_to_visit.top();
    blocks_to_visit.pop();
    for (Node* n : b->nodes()) {
      if (n->kind() == prim::CallMethod) {
        auto module_instance = n->inputs()[0];
        auto module_method_name = n->s(attr::name);
        c10::optional<Module> m;
        // calling method on self
        if (module_instance == graph->inputs()[0]) {
          m = module;
        } else {
          m = findChildModuleToQuantize(module, module_instance);
        }
        if (m) {
          invoked_methods.push_back({*m, module_method_name});
        }
      }

      for (Block* subblock : n->blocks()) {
        blocks_to_visit.push(subblock);
      }
    }
  }
  return invoked_methods;
}

void InsertQuantDeQuantHelper::run(
    Module& module,
    const std::string& method_name) {
  for (auto& invoked_methods : getInvokedMethods(module, method_name)) {
    auto& invoked_module = std::get<0>(invoked_methods);
    const auto& invoked_method_name = std::get<1>(invoked_methods);
    run(invoked_module, invoked_method_name);
  }

  Method method = module.get_method(method_name);
  auto graph = method.graph();

  // We only need to register new parameters if the graph has
  // been quantized before
  // TODO: dedup this part with code in quantizeTensors
  if (observer_nodes_for_graph_.count(graph.get())) {
    for (auto* n : observer_nodes_for_graph_.at(graph.get())) {
      auto tp = getQSchemeAndQParamVector(module, n);
      checkQScheme(graph.get(), std::get<0>(tp));
      auto qparam_map = std::get<1>(tp);
      TORCH_INTERNAL_ASSERT(qparam_name_map_for_node_.count(n),
                            "Expected to have a qparam_name_map for node:",
                           *n);
      auto qparam_name_map = qparam_name_map_for_node_.at(n);
      for (auto& pr : qparam_map) {
        const auto& name = pr.first;
        const auto& qparam = pr.second;
        module._ivalue()->setAttr(qparam_name_map.at(name), qparam);
      }
    }
    return;
  }

  // prim::Param nodes do not belong to the graph. Hence the Insert
  // point is the beginning of graph node. This also safe guards against
  // observing a potentially mutated value due to some in-place operation
  std::vector<Value*> input_values;
  for (size_t idx = 1; idx < method.num_inputs(); ++idx) {
    auto& v = graph->inputs()[idx];
    if (v->type()->isSubtypeOf(TensorType::get())) {
      input_values.push_back(v);
    }
  }

  std::stack<Block*> blocks_to_visit;
  blocks_to_visit.push(graph->block());
  while (!blocks_to_visit.empty()) {
    Block* b = blocks_to_visit.top();
    blocks_to_visit.pop();
    for (auto it = b->nodes().begin(), end = b->nodes().end(); it != end;) {
      Node* n = *it++;
      for (Value* v : n->outputs()) {
        if (!v->type()->isSubtypeOf(TensorType::get())) {
          continue;
        }
        collectObserverNodesAndValueToQuantize(module, v);
      }

      for (Block* subblock : n->blocks()) {
        blocks_to_visit.push(subblock);
      }
    }
  }

  for (Value* v : input_values) {
    collectObserverNodesAndValueToQuantize(module, v);
  }
  GRAPH_DUMP("Before Quantize Tensors:", graph);
  Value* self = graph->inputs()[0];
  quantizeTensors(module, graph.get(), self);
  GRAPH_DUMP("After Quantize Tensors:", graph);
}

void insertPrepackUnpackForLinear(std::shared_ptr<Graph>& graph) {
  std::string linear_with_quant = R"(
graph(%a_dequant, %w_quant, %b):
        %w_dequant = aten::dequantize(%w_quant)
        %r = aten::linear(%a_dequant, %w_dequant, %b)
        return (%r) )";

  std::string linear_with_quant_prepack = R"(
graph(%a_dequant, %w_quant, %b):
        %packed_params = quantized::linear_prepack(%w_quant, %b)
        %w_quant_unpacked : Tensor, %b_unpacked : Tensor? = quantized::linear_unpack(%packed_params)
        %w_dequant = aten::dequantize(%w_quant_unpacked)
        %r = aten::linear(%a_dequant, %w_dequant, %b_unpacked)
        return (%r) )";

  SubgraphRewriter rewriter;
  rewriter.RegisterRewritePattern(linear_with_quant, linear_with_quant_prepack);
  rewriter.runOnGraph(graph);
}

void insertPrepackUnpackForConv2d(std::shared_ptr<Graph>& graph) {
  std::string conv_with_quant = R"(
graph(%a_dequant, %w_quant, %b, %stride, %padding, %dilation, %groups):
        %w_dequant = aten::dequantize(%w_quant)
        %r = aten::conv2d(%a_dequant, %w_dequant, %b, %stride, %padding, %dilation, %groups)
        return (%r) )";

  std::string conv_with_quant_prepack = R"(
graph(%a_dequant, %w_quant, %b, %stride, %padding, %dilation, %groups):
        %packed_params = quantized::conv2d_prepack(%w_quant, %b, %stride, %padding, %dilation, %groups)
        %w_quant_unpacked : Tensor, %b_unpacked : Tensor? = quantized::conv2d_unpack(%packed_params)
        %w_dequant = aten::dequantize(%w_quant_unpacked)
        %r = aten::conv2d(%a_dequant, %w_dequant, %b_unpacked, %stride, %padding, %dilation, %groups)
        return (%r) )";

  SubgraphRewriter rewriter;
  rewriter.RegisterRewritePattern(conv_with_quant, conv_with_quant_prepack);
  rewriter.runOnGraph(graph);
}

c10::optional<IValue> toTwoElementIntList(Value* v) {
  auto* n = v->node();
  if (n->kind() == prim::Constant) {
    auto iv = toIValue(v);
    if (iv && iv.value().isIntList() && iv.value().toIntList().size() == 2) {
      return iv;
    }
  }

  if (n->kind() == prim::ListConstruct && n->inputs().size() == 2) {
    auto e0 = toIValue(n->inputs()[0]);
    auto e1 = toIValue(n->inputs()[1]);
    if (!e0 || !e1 || !e0.value().isInt() || !e1.value().isInt()) {
      return c10::nullopt;
    }
    return IValue(c10::List<int64_t>({e0.value().toInt(), e1.value().toInt()}));
  }
  return c10::nullopt;
}

// A helper class to make uses of module unique
class ModuleUseDeduper {
 public:
  ModuleUseDeduper(Module& module) : module_(module) {}
  void dedup() {
    for (auto& method : module_.get_methods()) {
      const auto& graph = method.graph();
      findModuleUses(graph.get());
    }
    dedupModuleUses();
  }

 private:
  // Analyze the code to record information represents
  // uses of the module, which we'll use later to actually perform the dedup
  // operation Please see the comments of member variables of the class for more
  // information
  void findModuleUses(Graph* graph) {
    GRAPH_DUMP("Finding module uses for ", graph);

    std::stack<Block*> blocks_to_visit;
    blocks_to_visit.push(graph->block());
    Value* self = graph->inputs()[0];
    while (!blocks_to_visit.empty()) {
      Block* b = blocks_to_visit.top();
      blocks_to_visit.pop();
      for (Node* n : b->nodes()) {
        for (Block* subblock : n->blocks()) {
          blocks_to_visit.push(subblock);
        }
        if (n->kind() != prim::CallMethod) {
          continue;
        }
        Value* instance = n->inputs()[0];
        // boundary_val is the value we get when we trace back
        // the GetAttr access chain until we hit the input of graph
        // or a node that is not prim::GetAttr
        auto path = getModuleAccessPath(instance, self);

        // path.size() == 0 means we're calling a method
        // on self, we don't need to dedup uses of self
        if (path.size() == 0) {
          continue;
        }
        value_to_path_map_[instance] = path;
        auto m = findChildModule(module_, path);
        // If we fail to insert the module to the unique_modules_ set,
        // which means there are uses of this module before this point,
        // we'll have to rewrite the use
        if (!unique_modules_.insert(m._ivalue()).second) {
          uses_to_rewrite_.push_back(instance);
          GRAPH_DEBUG("Found use to rewrite: ", instance->debugName());
        }
      }
    }
  }

  // Deduplicate module uses given the information we recorded before
  void dedupModuleUses() {
    for (Value* v : uses_to_rewrite_) {
      const auto& path = value_to_path_map_.at(v);
      const auto& m = findChildModule(module_, path);
      // add a clone of the child module to the parent of the duplicated module
      const auto& child_name = addChildModule(module_, m, path);
      TORCH_INTERNAL_ASSERT(v->node()->kind() == prim::GetAttr);
      // change the name in GetAttr call
      auto original_name = v->node()->s(attr::name);
      v->node()->s_(attr::name, child_name);
      GRAPH_UPDATE(
          "Module use dedup: changing use of original module ",
          original_name,
          " to ",
          child_name);
    }
  }

  std::string addChildModule(
      Module& module,
      const Module& child_module,
      const std::vector<std::string>& path) {
    TORCH_INTERNAL_ASSERT(
        path.size() > 0, "path must have at least one element.");
    // Parent module of the leaf child module corresponding to
    // the path
    auto parent_of_leaf = findChildModule(
        module, std::vector<std::string>(path.begin(), path.end() - 1));

    // Original name of the child module
    std::string original_name = path[path.size() - 1];
    int uid = 0;
    std::string child_name = original_name + "_" + c10::to_string(uid++);
    while (parent_of_leaf.hasattr(child_name)) {
      child_name = original_name + "_" + c10::to_string(uid++);
    }
    parent_of_leaf.register_module(child_name, child_module.clone_instance());
    return child_name;
  }

  Module module_;
  // Map from value of module instance to the list of names of submodules
  // starting from the top level module, e.g. ["sub1", "sub2", "relu"]
  // Also this is a cache of calling `getModuleAccessPath` of the value
  std::unordered_map<Value*, std::vector<std::string>> value_to_path_map_;
  // Set of unique modules that are used in the graphs
  std::unordered_set<ModulePtr> unique_modules_;
  // Values that represent the module instance(the use of the module)
  // that we'll need to rewrite as a use of a cloned module
  // instance
  std::vector<Value*> uses_to_rewrite_;
};

struct ConvBNParameters {
  at::Tensor conv_w;
  at::Tensor conv_b;
  at::Tensor bn_rm;
  at::Tensor bn_rv;
  double bn_eps = 0.0;
  at::Tensor bn_w;
  at::Tensor bn_b;
};

static bool hastensor(Module& m, const char* name) {
  return m.hasattr(name) && m.attr(name).isTensor();
}

class FoldConvBatchNorm2dHelper {
 public:
  /**
   * In this step we find all Conv2d - BatchNorm2d patterns in the graph
   * and extract the corresponding parameters for these two modules,
   * and record informations for the modifications of the graph without
   * actually performing these modifications.
   */
  void analyze(Module& module);
  /**
   * In this step we perform all the modifications including
   * setting the attributes for conv module, rewriting values
   * and deleting nodes in the graph
   */
  void transform();

 private:
  bool tryExtractingConvBNParameters(
      Module& conv,
      Module& bn,
      ConvBNParameters& r);

  /**
   * Given the current weight and bias tensors of a Conv2d module and parameters
   * of the BatchNorm2d module we're folding with, compute the updated values
   * for the weight and bias.
   *
   * The function is basically copied from torch/nn/utils/fusion.py
   */
  std::tuple<at::Tensor, at::Tensor> computeUpdatedConvWeightAndBias(
      const ConvBNParameters& p);

  std::unordered_map<ModulePtr,
                     std::tuple<at::Tensor, at::Tensor>> conv_module_and_params_;
  std::unordered_map<Graph*, std::vector<std::tuple<std::string, std::string>>> conv_bn_names_;
  std::unordered_map<Value*, Value*> rewrite_map_;
  std::vector<Value*> values_to_rewrite_;
  std::unordered_set<Node*> nodes_to_delete_;
};

std::tuple<at::Tensor, at::Tensor> FoldConvBatchNorm2dHelper::
    computeUpdatedConvWeightAndBias(const ConvBNParameters& p) {
  at::Tensor bn_var_rsqrt = at::rsqrt(p.bn_rv + p.bn_eps);
  at::Tensor new_w = p.conv_w * (p.bn_w * bn_var_rsqrt).reshape({-1, 1, 1, 1});
  at::Tensor new_b = (p.conv_b - p.bn_rm) * bn_var_rsqrt * p.bn_w + p.bn_b;
  return std::make_tuple(new_w, new_b);
}

bool extractOptionalBNParams(
    const script::Module& bn,
    ConvBNParameters& r) {
  auto bn_forward = bn.get_method("forward");
  auto graph = bn_forward.graph();
  const PatternInfo& pattern_bn = PatternInfo::parse_from_str(R"(
      graph(%a, %weight, %bias, %running_mean, %running_var,
          %training, %momentum, %eps, %cudnn_enabled):
        %bn_out = aten::batch_norm(%a, %weight, %bias, %running_mean,
            %running_var, %training, %momentum, %eps, %cudnn_enabled)
        return (%bn_out) )");
  const Graph& pattern_bn_graph = *pattern_bn.pattern_graph;
  const auto& bn_vmap = pattern_bn.vmap;

  const auto& matches = findPatternMatches(pattern_bn_graph, *graph);

  if (matches.size() > 1) {
    return false;
  }

  if (bn.hasattr("eps")) {
    r.bn_eps = bn.attr("eps").toDouble();
  } else {
    auto optional_eps = toIValue(matches[0].values_map.at(bn_vmap.at("eps")));
    if(!optional_eps) {
      return false;
    }
    r.bn_eps = optional_eps.value().toDouble();
  }
  r.bn_w = at::ones_like(bn.attr("running_mean").toTensor());
  if (bn.hasattr("weight")) {
    if (bn.attr("weight").isTensor()) {
      r.bn_w = bn.attr("weight").toTensor();
    }
  } else {
    auto optional_bn_weight =
      toIValue(matches[0].values_map.at(bn_vmap.at("weight")));
    if (!optional_bn_weight) {
      return false;
    }
    if (optional_bn_weight.value().isTensor()) {
      r.bn_w = optional_bn_weight.value().toTensor();
    }
  }
  r.bn_b = at::zeros_like(bn.attr("running_mean").toTensor());
  if (bn.hasattr("bias")) {
    if (bn.attr("bias").isTensor()) {
      r.bn_b = bn.attr("bias").toTensor();
    }
  } else {
    auto optional_bn_bias =
      toIValue(matches[0].values_map.at(bn_vmap.at("bias")));
    if (!optional_bn_bias) {
      return false;
    }

    if (optional_bn_bias.value().isTensor()) {
      r.bn_b = optional_bn_bias.value().toTensor();
    }
  }
  return true;
}

bool FoldConvBatchNorm2dHelper::tryExtractingConvBNParameters(
    Module& conv,
    Module& bn,
    ConvBNParameters& r) {
  if (!hastensor(conv, "weight") || !conv.hasattr("bias") ||
      !hastensor(bn, "running_mean") || !hastensor(bn, "running_var")) {
    return false;
  }

  r.bn_rm = bn.attr("running_mean").toTensor();
  r.bn_rv = bn.attr("running_var").toTensor();
  if (!extractOptionalBNParams(bn, r)) {
    return false;
  }

  r.conv_w = conv.attr("weight").toTensor();
  r.conv_b = at::zeros_like(r.bn_rm);
  auto bias_opt = conv.attr("bias").toOptional<at::Tensor>();
  if (bias_opt) {
    r.conv_b = *bias_opt;
  }

  return true;
}

void FoldConvBatchNorm2dHelper::analyze(Module& module) {
  // Dot in the ".Conv2d" and ".BatchNorm2d" is an attempt to
  // prevent matching module's whose name might end with Conv2d
  // But are user defined modules.
  const PatternInfo pattern = PatternInfo::parse_from_str(R"IR(
graph(%self, %x):
    %conv_submodule = match::module[name=".Conv2d"](%self)
    %conv_out = prim::CallMethod[name="forward"](%conv_submodule, %x)
    %bn_submodule = match::module[name=".BatchNorm2d"](%self)
    %bn_out = prim::CallMethod[name="forward"](%bn_submodule, %conv_out)
    return (%bn_out))IR");

  const Graph& pattern_graph = *pattern.pattern_graph;
  const auto& vmap = pattern.vmap;
  Value* pattern_conv_out = vmap.at("conv_out");
  Value* pattern_bn_out = vmap.at("bn_out");
  Value* pattern_conv_submodule = vmap.at("conv_submodule");
  Value* pattern_bn_submodule = vmap.at("bn_submodule");
  Node* pattern_conv = pattern_conv_out->node();
  Node* pattern_bn = pattern_bn_out->node();

  // We will put submodules into this worklist and keep processing items from it
  // one by one. We start by just putting the top module there.
  std::stack<Module> worklist({module});
  while (!worklist.empty()) {
    Module current = worklist.top();
    worklist.pop();

    // Queue submodules for processing
    for (const Module& submodule : current.children()) {
      worklist.push(submodule);
    }

    // Process all method of the current module
    for (auto& method : current.get_methods()) {
      GRAPH_DUMP(
          current.type()->name()->name() + "::" + method.name() +
          "() before Conv2d-BatchNorm2d folding",
          method.graph());
      const auto& matches = findPatternMatches(pattern_graph, *method.graph());

      GRAPH_DEBUG("number of Conv2d-BatchNorm2d matches: ", matches.size());
      Graph* g = method.graph().get();
      if (!conv_bn_names_.count(g)) {
        // This is to make sure we don't visit one graph multiple times
        conv_bn_names_[g] = {};
        for (const Match& match : matches) {
          GRAPH_DEBUG("Checking next match...");
          Node* matched_conv = match.nodes_map.at(pattern_conv);
          Node* matched_bn = match.nodes_map.at(pattern_bn);
          Node* matched_conv_submodule =
            match.values_map.at(pattern_conv_submodule)->node();
          Node* matched_bn_submodule =
            match.values_map.at(pattern_bn_submodule)->node();

          TORCH_INTERNAL_ASSERT(matched_conv_submodule->kind() == prim::GetAttr);
          TORCH_INTERNAL_ASSERT(matched_bn_submodule->kind() == prim::GetAttr);

          const auto& conv_module_name = matched_conv_submodule->s(Symbol::attr("name"));
          const auto& bn_module_name = matched_bn_submodule->s(Symbol::attr("name"));

          Module conv_submodule =
            current.attr(conv_module_name).toModule();
          Module bn_submodule =
            current.attr(bn_module_name).toModule();

          ConvBNParameters params;
          if (!tryExtractingConvBNParameters(
                  conv_submodule, bn_submodule, params)) {
            GRAPH_DEBUG(
                "Conv and BN modules didn't have all required parameters or attributes...");
            continue;
          }
          conv_bn_names_[g].push_back(
              std::make_tuple(conv_module_name, bn_module_name));
          // We are using a separate vector for saving Values we want to rewrite to
          // make sure that the order in which we perform these transformations is
          // deterministic. Iterating through keys of rewrite_map would result in
          // non-determinism that might not manifest as a bug now, but can bite us
          // later.
          values_to_rewrite_.push_back(matched_bn->output());
          rewrite_map_[matched_bn->output()] = matched_conv->output();
          GRAPH_UPDATE(
              "Rewriting %",
              matched_bn->output()->debugName(),
              " with %",
              matched_conv->output()->debugName());

          nodes_to_delete_.insert(matched_bn);
          nodes_to_delete_.insert(matched_bn_submodule);
          GRAPH_UPDATE("Deleting ", *matched_bn);
          GRAPH_UPDATE("Deleting ", *matched_bn_submodule);

          auto slot = conv_submodule.type()->getAttributeSlot("bias");
          TORCH_CHECK(conv_submodule.type()->is_parameter(slot),
                      "Expected conv module to have a bias parameter");
        } // matches
      }

      for (const auto& conv_bn : conv_bn_names_.at(g)) {
        Module conv_submodule =
          current.attr(std::get<0>(conv_bn))
          .toModule();
        Module bn_submodule =
          current.attr(std::get<1>(conv_bn))
          .toModule();

        ConvBNParameters params;
        TORCH_INTERNAL_ASSERT(tryExtractingConvBNParameters(
                                  conv_submodule, bn_submodule, params));
        auto new_w_b = computeUpdatedConvWeightAndBias(params);
        conv_module_and_params_[conv_submodule._ivalue()] = new_w_b;
      } // conv_bn module
    } // methods
  } // while
}

void FoldConvBatchNorm2dHelper::transform() {
  for (const auto& item : conv_module_and_params_) {
    Module conv(item.first);
    auto w_b = item.second;
    conv.setattr("weight", std::get<0>(w_b));
    conv.setattr("bias", std::get<1>(w_b));
  }

  // Perform planned rewritings
  for (auto v : values_to_rewrite_) {
    v->replaceAllUsesWith(rewrite_map_.at(v));
  }

  // Perform planned deletions
  for (auto n : nodes_to_delete_) {
    n->removeAllInputs();
  }
  for (auto n : nodes_to_delete_) {
    n->destroy();
  }
}

void replaceConv2dBiasWithGetAttr(Module& module) {
  auto graph = module.get_method("forward").graph();
  // Only looks fors _convolution pattern.
  // Thus assumes that tracing will have always gotten rid of aten::conv2d.
  // If it did not, BN folding will fail.
  const PatternInfo& pattern_convolution = PatternInfo::parse_from_str(R"(
      graph(%a, %w, %b, %stride:int[], %padding:int[], %dilation:int[],
          %transposed:bool, %output_padding:int[], %groups:int, %benchmark:bool,
          %deterministic:bool, %cudnn_enabled:bool):
        %conv_out = aten::_convolution(%a, %w, %b, %stride, %padding, %dilation,
            %transposed, %output_padding, %groups, %benchmark, %deterministic, %cudnn_enabled)
        return (%conv_out) )");
  const Graph& pattern_convolution_graph = *pattern_convolution.pattern_graph;
  const auto& convolution_vmap = pattern_convolution.vmap;

  const auto& matches = findPatternMatches(pattern_convolution_graph, *graph);
  for (const auto& match : matches) {
    // We come here only if the bias was not present in the module.
    // In that case, the corresponding graph will not have getAttr("bias")
    // Insert that in the graph.
    // And change _convolution to take the new value.
    auto conv_node = match.values_map.at(convolution_vmap.at("conv_out"))->node();
    WithInsertPoint ins(conv_node);
    Value* bias_attr_val =
      graph->insertGetAttr(graph->inputs()[0], "bias")
          ->setType(TensorType::get());
    constexpr size_t conv_bias_index = 2;
    conv_node->replaceInput(conv_bias_index, bias_attr_val);
  }
}

void addBiasForConv2dIfNone(Module& module) {
  auto t = module.type()->expect<ClassType>();
  auto real_typename = t->name()->qualifiedName();
  const std::string pattern_name("Conv2d");
  if (real_typename.size() >= pattern_name.size() &&
      (0 == real_typename.compare(real_typename.size() - pattern_name.size(),
                                  pattern_name.size(), pattern_name))) {
    if (!t->hasAttribute("bias")) {
      auto optional_tensor_type = OptionalType::create(TensorType::get());
      t->addAttribute("bias", optional_tensor_type, true);
      auto optional_tensor = c10::optional<at::Tensor>();
      module.setattr("bias", optional_tensor);
      replaceConv2dBiasWithGetAttr(module);
    }
  }
  for (Module m : module.children()) {
    addBiasForConv2dIfNone(m);
  }
}

} // namespace

TORCH_API Module InsertObservers(
    Module& input_module,
    const std::string& method_name,
    const QConfigDict& qconfig_dict,
    bool inplace,
    bool is_dynamic) {
  ModuleQConfigMap map_before_clone;
  fillQConfigMap(input_module, qconfig_dict, map_before_clone);
  ModuleCloneHelper mh;
  Module module =
      inplace ? input_module : mh.clone(input_module, map_before_clone);
  ModuleQConfigMap module_qconfig_map;
  // Since the types are changed after clone, we need to fill
  // the qconfig map again
  fillQConfigMap(module, qconfig_dict, module_qconfig_map);
  InsertObserversHelper helper(module_qconfig_map);
  helper.setDynamicFlag(is_dynamic);
  helper.preprocess(module, method_name);
  helper.insertObservers(module, method_name, true);
  return module;
}

Module InsertQuantDeQuant(
    Module& input_module,
    const std::string& method_name,
    bool inplace) {
  Module module = inplace ? input_module : input_module.clone();
  InsertQuantDeQuantHelper h;
  h.run(module, method_name);
  h.cleanup(module);
  return module;
}

void FoldQuantNodesIntoInputsOutputs(std::shared_ptr<Graph>& graph) {
  throw std::runtime_error("Pass not implemented yet!");
}

void SwapFunctionalLinear(Module& module) {
  for (auto& method : module.get_methods()) {
    std::shared_ptr<Graph> g = method.graph();
    SwapFunctionalLinear(g);
  }
  for (Module m : module.children()) {
    SwapFunctionalLinear(m);
  }
}

void SwapFunctionalLinear(std::shared_ptr<Graph>& graph) {
  std::string functional_linear = R"(
graph(%linear, %input, %weight, %bias):
  %r = prim::CallFunction(%linear, %input, %weight, %bias)
  return (%r) )";
  std::string aten_linear = R"(
graph(%linear, %input, %weight, %bias):
  %r = aten::linear(%input, %weight, %bias)
  return (%r) )";
  auto filter = [](const Match& match,
                   const std::unordered_map<std::string, Value*>& vmap) {
    const auto& match_vmap = match.values_map;
    auto linear = getValue("linear", match_vmap, vmap);
    auto func_name = getFuncName(linear);
    return func_name == "linear";
  };
  SubgraphRewriter rewriter;
  rewriter.RegisterRewritePattern(functional_linear, aten_linear);
  // TODO: runOnGraph takes const ref?
  rewriter.runOnGraph(graph, filter);
}

void ReplicateDeQuant(std::shared_ptr<Graph>& graph) {
  std::stack<Block*> blocks_to_visit;
  std::vector<Node*> dequant_nodes_to_rewrite;
  blocks_to_visit.push(graph->block());
  while (!blocks_to_visit.empty()) {
    Block* b = blocks_to_visit.top();
    blocks_to_visit.pop();
    for (Node* n : b->nodes()) {
      if (n->kind() == Symbol::aten("dequantize") &&
          n->output()->uses().size() > 1) {
        dequant_nodes_to_rewrite.push_back(n);
      }
      for (Block* subblock : n->blocks()) {
        blocks_to_visit.push(subblock);
      }
    }
  }
  for (Node* n : dequant_nodes_to_rewrite) {
    auto* quantized_val = n->inputs()[0];
    auto* dequantized_val = n->output();
    // copy uses to vector since value->uses() is a reference
    // and changing the graph will also change the uses() list
    std::vector<Use> uses = dequantized_val->uses();
    insertDeQuantCall(graph.get(), quantized_val, dequantized_val, uses);
  }

  for (Node* n : dequant_nodes_to_rewrite) {
    n->removeAllInputs();
  }
  for (Node* n : dequant_nodes_to_rewrite) {
    n->destroy();
  }
}

// This is the pass to handle ops that does not require observation
// for example: flatten, average_pool, upsample
// This is called after inline and before graph execution
void SwapDeQuant(std::shared_ptr<Graph>& graph) {
  std::stack<Block*> blocks_to_visit;
  blocks_to_visit.push(graph->block());
  while (!blocks_to_visit.empty()) {
    Block* b = blocks_to_visit.top();
    blocks_to_visit.pop();
    for (Node* n : b->nodes()) {
      auto input_indexes = getGeneralOpTensorInputIndexes(n);
      if (input_indexes.size() > 0) {
        bool is_dequantized = true;
        for (auto i : input_indexes) {
          is_dequantized &= n->inputs()[i]->node()->kind() == Symbol::aten("dequantize");
        }
        if (!is_dequantized) {
          continue;
        }
        // Delete dequantize node, we have one dequantize
        // for each use of the value
        for (auto i : input_indexes) {
          auto* dequantized_val = n->inputs()[i];
          auto* dequantize_node = dequantized_val->node();
          TORCH_INTERNAL_ASSERT(dequantized_val->uses().size() == 1,
                                "Expect to have one dequantize node for each use");
          // Replace useses of dequantized_val with the input of
          // dequantize node
          dequantized_val->replaceAllUsesWith(dequantize_node->inputs()[0]);
          dequantize_node->removeAllInputs();
          dequantize_node->destroy();
        }
        TORCH_CHECK(n->outputs().size() == 1, "We only support dequantize swapping for ops"
                    " with one output right now");
        auto* output = n->output();
        std::vector<Use> uses = output->uses();
        // Insert new dequantize node for each use of the output
        insertDeQuantCall(graph.get(), output, output, uses);
      }
      for (Block* subblock : n->blocks()) {
        blocks_to_visit.push(subblock);
      }
    }
  }
}

void QuantFusion(std::shared_ptr<Graph>& graph) {
  for (const auto& item : quant_fusion_pattern_and_replacements()) {
    SubgraphRewriter rewriter;
    rewriter.RegisterRewritePattern(item.first, item.second);
    rewriter.runOnGraph(graph);
  }
}

Module FoldConvBatchNorm2d(const Module& module) {
  FoldConvBatchNorm2dHelper h;
  Module m = module.clone();
  addBiasForConv2dIfNone(m);
  h.analyze(m);
  h.transform();
  return m;
}

void FoldQuantizeCallIntoBuffer(
    Module& module,
    const std::string& method_name) {
  const PatternInfo& pattern = PatternInfo::parse_from_str(R"(
graph(%self, %scale, %zero_point, %dtype):
   %weight = prim::GetAttr[name="weight"](%self)
   %weight_quant = aten::quantize_per_tensor(%weight, %scale, %zero_point, %dtype)
   return (%weight_quant) )");
  const Graph& pattern_graph = *pattern.pattern_graph;
  const auto& vmap = pattern.vmap;

  auto method = module.get_method(method_name);
  auto graph = method.graph();
  const auto& matches = findPatternMatches(pattern_graph, *graph);
  // Extra filter on scale/zero_point/dtype to make sure they are Constant
  auto filter = [](const Match& match,
                   const std::unordered_map<std::string, Value*>& vmap) {
    const auto& match_vmap = match.values_map;
    auto scale_node = match_vmap.at(vmap.at("scale"))->node();
    auto zero_point_node = match_vmap.at(vmap.at("zero_point"))->node();
    auto dtype_node = match_vmap.at(vmap.at("dtype"))->node();
    return scale_node->kind() == prim::Constant &&
        zero_point_node->kind() == prim::Constant &&
        dtype_node->kind() == prim::Constant;
  };
  std::unordered_set<Node*> nodes_to_delete;
  for (const auto& match : matches) {
    if (!filter(match, vmap)) {
      continue;
    }
    auto match_vmap = match.values_map;
    auto float_weight = module.attr("weight").toTensor().data();
    auto scale = toIValue(match_vmap.at(vmap.at("scale"))).value().toDouble();
    auto zero_point =
        toIValue(match_vmap.at(vmap.at("zero_point"))).value().toInt();
    auto dtype =
        toIValue(match_vmap.at(vmap.at("dtype"))).value().toScalarType();
    module.register_buffer(
        "_quantized_weight",
        at::quantize_per_tensor(float_weight, scale, zero_point, dtype));

    // Replace the GetAttr[weight]->quantize_per_tensor sequence
    // with a simple GetAttr[_quantized_weight] node.
    Value* orig_weight = match_vmap.at(vmap.at("weight"));
    Value* orig_weight_quant = match_vmap.at(vmap.at("weight_quant"));

    orig_weight->node()->s_(attr::name, "_quantized_weight");
    orig_weight_quant->replaceAllUsesWith(orig_weight);
    nodes_to_delete.insert(orig_weight_quant->node());
  }

  for (Node* n : nodes_to_delete) {
    n->destroy();
  }
}

void InsertPrepackUnpack(std::shared_ptr<Graph>& graph) {
  insertPrepackUnpackForLinear(graph);
  insertPrepackUnpackForConv2d(graph);
}

void InsertPrepackUnpack(Module& module) {
  for (auto& method : module.get_methods()) {
    auto graph = method.graph();
    InsertPrepackUnpack(graph);
  }
  for (Module m : module.children()) {
    InsertPrepackUnpack(m);
  }
}

struct FoldPrepackedWeightIntoModuleHelper {
  void run(
      Module& module,
      const std::string& method_name,
      const Module& linear_params_module,
      const Module& conv_params_module) {
    auto method = module.get_method(method_name);
    auto graph = method.graph();
    GRAPH_DUMP("Before FoldPrepackWeightIntoModule: ", graph);

    // (is_conv, is_per_channel, pattern, packed_params_module)
    std::vector<PatternsAndModules> pattern_and_modules = {
        {false, false, linear_prepack_per_tensor, linear_params_module},
        {false, true, linear_prepack_per_channel, linear_params_module},
        {true, false, conv2d_prepack, conv_params_module},
        {true, true, conv2d_prepack_per_channel, conv_params_module}};
    for (const auto& pm : pattern_and_modules) {
      const Graph& pattern_graph = *pm.pattern.pattern_graph;
      const auto& vmap = pm.pattern.vmap;
      const auto& matches = findPatternMatches(pattern_graph, *graph);
      TORCH_INTERNAL_ASSERT(
          matches.size() <= 1, "We only support at most one match right now");
      for (const auto& match : matches) {
        const auto& match_vmap = match.values_map;
        auto w_dtype_opt = getIValue("w_dtype", match_vmap, vmap);
        auto w_scale_opt = getIValue("w_scale", match_vmap, vmap);
        auto w_zero_point_opt = getIValue("w_zero_point", match_vmap, vmap);
        if (!w_dtype_opt || !w_scale_opt || !w_zero_point_opt) {
          GRAPH_DEBUG(
              "dtype, scale or zero_point for weight(",
              getValue("w_dtype", match_vmap, vmap)->debugName(),
              ", ",
              getValue("w_scale", match_vmap, vmap)->debugName(),
              ", ",
              getValue("w_zero_point", match_vmap, vmap)->debugName(),
              ") is not constant, skipping the match.");
          continue;
        }
        auto w_dtype = w_dtype_opt.value().toScalarType();
        auto w = module.attr("weight").toTensor().data();
        at::Tensor w_quant;
        if (pm.is_per_channel) {
          auto w_axis_opt = getIValue("w_axis", match_vmap, vmap);
          if (!w_axis_opt) {
            GRAPH_DEBUG(
                "axis for weight ",
                getValue("w_axis", match_vmap, vmap)->debugName(),
                " is non-constant, skipping the match");
            continue;
          }
          auto w_scale = w_scale_opt.value().toTensor().to(at::kFloat);
          auto w_zero_point = w_zero_point_opt.value().toTensor().to(at::kInt);
          int w_axis = w_axis_opt.value().toInt();
          TORCH_CHECK(
              w_scale.sizes() == w_zero_point.sizes(),
              "scale and zero_point must have the same size");
          w_quant = at::quantize_per_channel(
              w, w_scale, w_zero_point, w_axis, w_dtype);
        } else {
          auto w_scale = w_scale_opt.value().toDouble();
          auto w_zero_point = w_zero_point_opt.value().toInt();
          w_quant = at::quantize_per_tensor(w, w_scale, w_zero_point, w_dtype);
        }
        c10::optional<at::Tensor> b = c10::nullopt;
        if (hastensor(module, "bias")) {
          b = module.attr("bias").toTensor().data();
        }
        Module wrapper_module = pm.packed_params_module.clone();
        auto set_weight_bias = wrapper_module.get_method("set_weight_bias");
        std::string module_name_prefix;
        if (pm.is_conv) {
          module_name_prefix = "_conv_packed_params_module_for_";
          auto stride_opt =
              toTwoElementIntList(getValue("stride", match_vmap, vmap));
          auto padding_opt =
              toTwoElementIntList(getValue("padding", match_vmap, vmap));
          auto dilation_opt =
              toTwoElementIntList(getValue("dilation", match_vmap, vmap));
          auto groups_opt = getIValue("groups", match_vmap, vmap);
          auto set_conv_params = wrapper_module.get_method("set_conv_params");
          if (!stride_opt || !padding_opt || !dilation_opt) {
            GRAPH_DEBUG(
                "Failed to extract two element IntList for stride/padding/dilation, (",
                getValue("stride", match_vmap, vmap)->debugName(),
                ", ",
                getValue("padding", match_vmap, vmap)->debugName(),
                ", ",
                getValue("dilation", match_vmap, vmap)->debugName(),
                ") skipping the match");
            continue;
          }
          set_conv_params(std::vector<IValue>{stride_opt.value(),
                                              padding_opt.value(),
                                              dilation_opt.value(),
                                              groups_opt.value()});
        } else {
          module_name_prefix = "_linear_packed_params_module_for_";
        }
        set_weight_bias(std::vector<IValue>{IValue(w_quant), IValue(b)});
        auto w_quant_val = getValue("w_quant", match_vmap, vmap);
        // unique name for the module based on %w_quant
        int uid = 0;
        auto module_name = module_name_prefix + c10::to_string(uid++);
        while (module.hasattr(module_name)) {
          module_name_prefix + c10::to_string(uid++);
        }
        GRAPH_UPDATE("Adding new module: ", module_name);
        module.register_module(module_name, wrapper_module);

        // Add GetAttr of the packed module
        auto packed_params_val = getValue("packed_params", match_vmap, vmap);
        WithInsertPoint ins(packed_params_val->node());
        // wrapper_module =
        // self.{_conv,_linear}_packed_params_module_for_{unique_id}
        Value* packed_params_module =
            graph->insertGetAttr(graph->inputs()[0], module_name)
                ->setType(wrapper_module.type());
        GRAPH_UPDATE("Adding GetAttr node for the wrapper module");

        // packed_params = wrapper_module._packed_params
        Value* packed_params_from_attr =
            graph->insertGetAttr(packed_params_module, "_packed_params");
        GRAPH_UPDATE(
            "Adding GetAttr node for _packed_params: ",
            packed_params_from_attr->debugName());
        packed_params_val->replaceAllUsesWith(packed_params_from_attr);

        // Delete nodes
        std::vector<Node*> nodes_to_delete = {w_quant_val->node(),
                                              packed_params_val->node()};
        for (auto n : nodes_to_delete) {
          n->removeAllInputs();
        }
        for (auto n : nodes_to_delete) {
          GRAPH_UPDATE("Deleting node: ", n);
          n->destroy();
        }
      }
    }
  }

  void run(
      Module& module,
      const Module& linear_params_module,
      const Module& conv_params_module) {
    for (auto& method : module.get_methods()) {
      run(module, method.name(), linear_params_module, conv_params_module);
    }
    for (Module m : module.children()) {
      run(m, linear_params_module, conv_params_module);
    }
  }

  const PatternInfo linear_prepack_per_tensor = PatternInfo::parse_from_str(R"(
graph(%a_dequant, %w, %b, %w_scale, %w_zero_point, %w_dtype):
        %w_quant = aten::quantize_per_tensor(%w, %w_scale, %w_zero_point, %w_dtype)
        %packed_params = quantized::linear_prepack(%w_quant, %b)
        return (%packed_params) )");

  const PatternInfo linear_prepack_per_channel = PatternInfo::parse_from_str(R"(
graph(%a_dequant, %w, %b, %w_scale, %w_zero_point, %w_axis, %w_dtype):
        %w_quant = aten::quantize_per_channel(%w, %w_scale, %w_zero_point, %w_axis, %w_dtype)
        %packed_params = quantized::linear_prepack(%w_quant, %b)
        return (%packed_params) )");

  const PatternInfo conv2d_prepack = PatternInfo::parse_from_str(R"(
graph(%a_dequant, %w, %b, %w_scale, %w_zero_point, %w_dtype, %stride, %padding, %dilation, %groups):
        %w_quant = aten::quantize_per_tensor(%w, %w_scale, %w_zero_point, %w_dtype)
        %packed_params = quantized::conv2d_prepack(%w_quant, %b, %stride, %padding, %dilation, %groups)
        return (%packed_params) )");

  const PatternInfo conv2d_prepack_per_channel = PatternInfo::parse_from_str(R"(
graph(%a_dequant, %w, %b, %w_scale, %w_zero_point, %w_axis, %w_dtype, %stride, %padding, %dilation, %groups):
        %w_quant = aten::quantize_per_channel(%w, %w_scale, %w_zero_point, %w_axis, %w_dtype)
        %packed_params = quantized::conv2d_prepack(%w_quant, %b, %stride, %padding, %dilation, %groups)
        return (%packed_params) )");
};

void FoldPrepackedWeightIntoModule(
    Module& module,
    const Module& linear_params_module,
    const Module& conv_params_module) {
  FoldPrepackedWeightIntoModuleHelper h;
  h.run(module, linear_params_module, conv_params_module);
}

void DedupModuleUses(Module& module) {
  ModuleUseDeduper d(module);
  d.dedup();
}

script::Module Finalize(script::Module& module) {
  SwapFunctionalLinear(module);
  auto graph = module.get_method("forward").graph();
  Inline(*graph);
  ConstantPropagation(graph);
  ReplicateDeQuant(graph);
  SwapDeQuant(graph);
  InsertPrepackUnpack(graph);
  ConstantPropagation(graph);
  QuantFusion(graph);
  return freeze_module(module);
}

} // namespace jit
} // namespace torch<|MERGE_RESOLUTION|>--- conflicted
+++ resolved
@@ -447,9 +447,6 @@
       std::unordered_set<Value*> graph_observed_values =
           std::unordered_set<Value*>());
 
-<<<<<<< HEAD
-  void setDynamicFlag(bool is_dynamic_);
-=======
   std::tuple<OptionalModuleVector, OptionalModuleVector, std::vector<size_t>> insertObserversFor(
       Block* block,
       script::Module& module,
@@ -458,7 +455,7 @@
       // insert multiple observers for the same value
       std::unordered_set<Value*>& block_observed_values,
       bool is_entry_point = false);
->>>>>>> 37e35562
+  void setDynamicFlag(bool is_dynamic_);
 
  private:
   ModuleMethodVector getInvokedMethods(
@@ -536,18 +533,12 @@
   int uid_ = 0;
   // Set of observer forward call nodes
   std::unordered_set<Node*> observer_nodes_;
-<<<<<<< HEAD
-  // Map from graph to a vector of observer name and observer modules we
-  // want to add to the module instance that has the graph
-  std::unordered_map<Graph*, NameModuleVector> graph_observer_map_;
-  // Is dynamic quantization enabled for the observer pass.
-  bool is_dynamic = false;
-=======
   // Map from block to a vector of observer name and observer modules we
   // want to add to the module instance that has the block
   std::unordered_map<Block*, NameModuleVector> block_observer_map_;
 
->>>>>>> 37e35562
+  // Is dynamic quantization enabled for the observer pass.
+  bool is_dynamic = false;
   // These are the IR patterns we match to skip inserting observers.
   // They are compiled once on construction and used repeatedly within
   // the pass.
