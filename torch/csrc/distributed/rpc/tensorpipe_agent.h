#pragma once

#ifdef USE_TENSORPIPE

#include <atomic>
#include <thread>

#include <c10/core/thread_pool.h>
#include <c10d/PrefixStore.hpp>
#include <c10d/ProcessGroup.hpp>
#include <c10d/Store.hpp>
#include <torch/csrc/distributed/rpc/macros.h>
#include <torch/csrc/distributed/rpc/rpc_agent.h>

<<<<<<< HEAD
=======
#ifdef USE_CUDA_NOT_ROCM
#include <ATen/cuda/CUDAFuture.h>
#endif

>>>>>>> 7f3a4072
// Forward-declare the TensorPipe classes we need, to avoid including its
// headers in PyTorch's ones and thus have it become a public dependency.

namespace tensorpipe {

class CpuBuffer;

#ifdef USE_CUDA_NOT_ROCM
class CudaBuffer;
#endif

class Context;
class Error;
class Listener;
class Message;
class Pipe;

namespace transport {
class Context;
namespace uv {
class Context;
} // namespace uv
} // namespace transport

namespace channel {
template <typename TBuffer>
class Context;
using CpuContext = Context<CpuBuffer>;

#ifdef USE_CUDA_NOT_ROCM
using CudaContext = Context<CudaBuffer>;
#endif

} // namespace channel

using DeviceMap = std::unordered_map<c10::DeviceIndex, c10::DeviceIndex>;

} // namespace tensorpipe

namespace torch {
namespace distributed {
namespace rpc {

struct LazyStreamContext;

using steady_clock_time_point =
    std::chrono::time_point<std::chrono::steady_clock>;

struct TransportRegistration {
  std::shared_ptr<tensorpipe::transport::Context> transport;
  int64_t priority;
  std::string address;
};

// NOLINTNEXTLINE(cppcoreguidelines-avoid-non-const-global-variables)
C10_DECLARE_REGISTRY(TensorPipeTransportRegistry, TransportRegistration);

struct CpuChannelRegistration {
  std::shared_ptr<tensorpipe::channel::CpuContext> channel;
  int64_t priority;
};

// NOLINTNEXTLINE(cppcoreguidelines-avoid-non-const-global-variables)
C10_DECLARE_REGISTRY(TensorPipeCpuChannelRegistry, CpuChannelRegistration);

struct CudaChannelRegistration {
#ifdef USE_CUDA_NOT_ROCM
  std::shared_ptr<tensorpipe::channel::CudaContext> channel;
  int64_t priority;
#endif
};

// NOLINTNEXTLINE(cppcoreguidelines-avoid-non-const-global-variables)
C10_DECLARE_REGISTRY(TensorPipeCudaChannelRegistry, CudaChannelRegistration);

constexpr auto kDefaultNumWorkerThreads = 16;

struct TensorPipeRpcBackendOptions : public RpcBackendOptions {
  TensorPipeRpcBackendOptions(
      int numWorkerThreads,
      optional<std::vector<std::string>> transports,
      optional<std::vector<std::string>> channels,
      float rpc_timeout,
      std::string init_method,
      std::unordered_map<std::string, tensorpipe::DeviceMap> device_maps = {})
      : RpcBackendOptions(rpc_timeout, init_method),
        numWorkerThreads(numWorkerThreads),
        transports(std::move(transports)),
        channels(std::move(channels)),
        deviceMaps(std::move(device_maps)) {
    TORCH_CHECK(
        numWorkerThreads > 0,
        "num_worker_threads must be positive, got ",
        numWorkerThreads);

    if (transports.has_value()) {
      for (const std::string& transportName : transports.value()) {
        TORCH_CHECK(
            TensorPipeTransportRegistry()->Has(transportName),
            "Unknown transport: ",
            transportName);
      }
    }

    if (channels.has_value()) {
      for (const std::string& channelName : channels.value()) {
        TORCH_CHECK(
            TensorPipeCudaChannelRegistry()->Has(channelName) ||
                TensorPipeCpuChannelRegistry()->Has(channelName),
            "Unknown channel: ",
            channelName);
      }
    }
  }

  void setDeviceMap(
      const std::string& workerName,
      const tensorpipe::DeviceMap& deviceMap) {
    auto iter = deviceMaps.find(workerName);
    if (iter == deviceMaps.end()) {
      deviceMaps[workerName] = deviceMap;
    } else {
      for (auto& entry : deviceMap) {
        iter->second[entry.first] = entry.second;
      }
    }
  }

  int numWorkerThreads;
  const optional<std::vector<std::string>> transports;
  const optional<std::vector<std::string>> channels;
  std::unordered_map<std::string, tensorpipe::DeviceMap> deviceMaps;
};

// Struct to track the network source metrics
struct NetworkSourceInfo {
  worker_id_t srcRank;
  std::vector<uint8_t> srcMachineAddr;
};

// Struct to track aggregated network metrics
struct AggregatedNetworkData {
  uint64_t numCalls{0};
  uint64_t totalSentBytes{0};
  uint64_t totalRecvBytes{0};
  uint64_t totalErrors{0};
};

// TensorPipeAgent leverages TensorPipe (https://github.com/pytorch/tensorpipe)
// to transparently move tensors and payloads through the fastest available
// transport or channel. It acts like a hybrid RPC transport, providing shared
// memory (linux) and TCP (linux & mac) support. CUDA support is in progress.
class TensorPipeAgent : public RpcAgent {
 public:
  TensorPipeAgent(
      const c10::intrusive_ptr<::c10d::Store>& store,
      std::string selfName,
      worker_id_t selfId,
      int worldSize,
      c10::intrusive_ptr<::c10d::ProcessGroup> processGroup,
      TensorPipeRpcBackendOptions opts,
      std::unique_ptr<RequestCallback> cb);

  TensorPipeAgent(const TensorPipeAgent&) = delete;
  TensorPipeAgent& operator=(const TensorPipeAgent&) = delete;

  std::shared_ptr<JitFuture> send(
      const WorkerInfo& to,
      Message&& message,
      const float rpcTimeoutSeconds = kUnsetRpcTimeout,
      const std::unordered_map<c10::DeviceIndex, c10::DeviceIndex>& deviceMap =
          {}) override;

  // join() and sync() would be deprecated -
  // https://github.com/pytorch/pytorch/issues/27647
  void join() override;
  void sync() override;
  void startImpl() override;
  void shutdownImpl() override;

  ~TensorPipeAgent() override;

  const WorkerInfo& getWorkerInfo(const std::string& workerName) const override;
  const WorkerInfo& getWorkerInfo(worker_id_t workerId) const override;
  std::vector<WorkerInfo> getWorkerInfos() const override;
  void setReverseDeviceMaps(
      const std::unordered_map<std::string, tensorpipe::DeviceMap>&
          reverseDeviceMaps) {
    reverseDeviceMaps_ = reverseDeviceMaps;
  }

  std::unordered_map<std::string, std::string> getMetrics() override;

  void addGilWaitTime(const std::chrono::microseconds gilWaitTime) override;

  tensorpipe::DeviceMap getDeviceMap(const WorkerInfo& dest) override;

  using NetworkDataDict =
      std::unordered_map<std::string, AggregatedNetworkData>;

  // Returns metrics tracked by the NetworkDataDict
  NetworkDataDict getNetworkData();
  // Returns NetworkSourceInfo struct
  NetworkSourceInfo getNetworkSourceInfo();

  static std::string guessUvAddress(
      tensorpipe::transport::uv::Context& uvContext);

 private:
  // Populates workerIdToInfo_ and workerNameToInfo_ using addressStore_
  void collectNames();

  const std::string& findWorkerURL(const WorkerInfo& worker) const;

  // TensorPipe read function that could be used to read response messages
  // by client, and read request messages by server.
  void pipeRead(
      const std::shared_ptr<tensorpipe::Pipe>&,
      std::function<void(
          const tensorpipe::Error&,
          Message&&,
          std::shared_ptr<LazyStreamContext>)>) noexcept;

  // TensorPipe write function that could be used to write response
  // messages by server, and write request messages by client.
  void pipeWrite(
      const std::shared_ptr<tensorpipe::Pipe>&,
      Message&& message,
      std::vector<c10::DeviceIndex>&& devices,
<<<<<<< HEAD
      std::function<void(const tensorpipe::Error&)>,
      const tensorpipe::DeviceMap& deviceMap = {}) noexcept;
=======
      std::shared_ptr<LazyStreamContext> ctx,
      std::function<void(const tensorpipe::Error&)>) noexcept;
>>>>>>> 7f3a4072

  // Callback of listener accept()
  void onListenerAccepted(
      const tensorpipe::Error& error,
      std::shared_ptr<tensorpipe::Pipe>& pipe);

  // Respond to a call from a peer
  void respond(std::shared_ptr<tensorpipe::Pipe>& pipe);

  void sendCompletedResponseMessage(
      std::shared_ptr<tensorpipe::Pipe>& pipe,
      std::shared_ptr<JitFuture>& futureResponseMessage,
      uint64_t messageId,
      std::shared_ptr<LazyStreamContext> ctx);

  // Collects metrics from successful RPC calls
  void trackNetworkData(
      uint64_t requestSize,
      uint64_t responseSize,
      const std::string& destWorkerName);

  // Collects metrics from failed RPC calls
  void trackNetworkError(
      uint64_t requestSize,
      const std::string& destWorkerName);

  inline std::vector<c10::DeviceIndex> getDevicesForRemote(
      const std::string& remoteName,
      const Message& message) const;

#ifdef USE_CUDA_NOT_ROCM
  // An RPC-specific CUDAFuture subclass. It overrides the extractDataPtrs
  // function to handle and only handle RPC Messages.
  struct TORCH_CUDA_API RpcCUDAFuture final : at::cuda::CUDAFuture {
   public:
    using at::cuda::CUDAFuture::CUDAFuture;

   protected:
    std::vector<std::reference_wrapper<const at::DataPtr>> extractDataPtrs(
        const at::IValue& value) override {
      const auto message = value.toCustomClass<Message>();
      TORCH_INTERNAL_ASSERT(
          message, "Passed a non-Message type to RpcCUDAFuture");
      std::vector<std::reference_wrapper<const at::DataPtr>> data_ptrs;
      for (const auto& tensor : message->tensors()) {
        data_ptrs.emplace_back(tensor.storage().data_ptr());
      }
      return data_ptrs;
    }
  };
#endif

  // When a request+response completes, we need to mark the future message as
  // complete. However, if its timeout has already expired, it already has an
  // error set. There is no atomic "test-and-set" way to mark a future complete
  // only if it isn't yet. It does exist for errors (setErrorIfNeeded) but, even
  // then, it ends up printing a log message, which may worry the user. To solve
  // both issues we use a separate atomic flag to know the status of the future.
  struct AtomicJitFuture {
    AtomicJitFuture(bool noCuda = true) {
#ifdef USE_CUDA_NOT_ROCM
      if (!noCuda) {
        jitFuture = std::make_shared<RpcCUDAFuture>(at::AnyClassType::get());
      } else {
#else
      {
#endif
        jitFuture = std::make_shared<JitFuture>(at::AnyClassType::get());
      }
    }

    std::atomic_flag isComplete = ATOMIC_FLAG_INIT;
    std::shared_ptr<JitFuture> jitFuture;
  };

  // Maintains state per client pipe to track pending response messages and
  // error states. pendingResponseMessage_ should be protected by a mutex since
  // it can be raced with user send() call.
  // TODO: To achieve better performance we can have a pipe pool per
  // client that can be configured using RpcBackendOptions.
  struct ClientPipe {
    explicit ClientPipe(std::shared_ptr<tensorpipe::Pipe> pipe) : pipe_(pipe) {}
    std::shared_ptr<tensorpipe::Pipe> pipe_;
    bool readError_{false};
    // Map from Message Request ID's to corresponding futures.
    std::unordered_map<uint64_t, std::shared_ptr<AtomicJitFuture>>
        pendingResponseMessage_;
  };

  const TensorPipeRpcBackendOptions opts_;
  std::unordered_map<std::string, tensorpipe::DeviceMap> reverseDeviceMaps_;

  ThreadPool threadPool_;
  std::shared_ptr<tensorpipe::Context> context_;
  std::shared_ptr<tensorpipe::Listener> listener_;
  std::unordered_map<worker_id_t, ClientPipe> connectedPipes_;

  // Maps keyed on name and id for easy WorkerInfo lookup.
  std::unordered_map<worker_id_t, WorkerInfo> workerIdToInfo_;
  std::unordered_map<std::string, WorkerInfo> workerNameToInfo_;
  std::unordered_map<std::string, std::string> workerNameToURL_;

  ::c10d::PrefixStore rankToNameStore_;
  ::c10d::PrefixStore nameToAddressStore_;
  const int worldSize_;

  // The join method is required to behave like a barrier and perform collective
  // operations. For simplicity and reliability, we offload this to a process
  // group, but probably one day we might want to re-implement them using RPCs.
  const c10::intrusive_ptr<::c10d::ProcessGroup> processGroup_;

  mutable std::mutex mutex_;
  uint64_t nextMessageID_{0};

  // Map to store the expiration times for each message.
  std::map<
      steady_clock_time_point,
      std::vector<std::pair<
          std::shared_ptr<AtomicJitFuture>,
          std::chrono::milliseconds>>>
      timeoutMap_;

  // Thread that will poll the timeoutMap_ for timed out messages and mark them
  // with an error accordingly
  std::thread timeoutThread_;

  // Function run by the timeoutThread_ to check for timed out RPCs
  void pollTimeoutRpcs();

  // Mutex to guard the timeoutMap_
  std::mutex timeoutMapMutex_;

  // Condition Variable to signal population of the timeoutMap_
  std::condition_variable timeoutThreadCV_;

  // Returns the expiration time for an RPC by adding the current time to the
  // passed in timeout.
  inline steady_clock_time_point computeRpcMessageExpiryTime(
      std::chrono::milliseconds timeout) const {
    return std::chrono::time_point_cast<std::chrono::milliseconds>(
        std::chrono::steady_clock::now() + timeout);
  }

  // This is a generic struct for capturing Time-Series Metrics. It keeps a
  // running sum and count of data points (observations), and can return an
  // average of the data points seen so far. This is currently only used for
  // tracking the GIL Wait Time in RPC Agents, but can be used for other metrics
  // as well.
  struct TimeSeriesMetricsTracker {
    // Running sum of the data points seen so far
    uint64_t currentSum_;
    // Running count of the data points seen so far
    uint64_t currentCount_;

    explicit TimeSeriesMetricsTracker(
        uint64_t currentSum = 0,
        uint64_t currentCount = 0);

    // Adds a data point (which is basically one observation for the metric
    // being tracked) to the running sum and count.
    void addData(uint64_t dataPoint);
    // Returns the average of all the data points seen so far.
    float computeAverage() const;
  };

  // Map of Time-Series metrics tracked by the RPC Agent
  std::unordered_map<std::string, TimeSeriesMetricsTracker> timeSeriesMetrics_;
  // Mutex to guard timeSeriesMetrics_
  std::mutex metricsMutex_;

  // Map to Track Network Data
  NetworkDataDict networkData_;
  // Mutex to guard networkData_
  std::mutex networkDataMutex_;

  // A mutex and a cv to guard access to the call counts and watch for changes.
  std::mutex callCountMutex_;
  std::condition_variable callCountCV_;
  // Running total of un-processed, un-errored RPC calls sent
  int32_t clientActiveCalls_{0};
  // Running total of un-processed RPC requests received
  int32_t serverActiveCalls_{0};
  // Running total of RPC requests that will be completed asynchronously
  int32_t serverActiveAsyncCalls_{0};

  // Helpers to modify the counts while correctly dealing with the mutex and cv.
  void increaseCallCount(int32_t& count);
  void decreaseCallCount(int32_t& count);

  // Helpers to set the state of the requests.
  void markFutureAsComplete(
      std::shared_ptr<AtomicJitFuture> atomicFuture,
      Message message,
      std::shared_ptr<LazyStreamContext> ctx);
  void markFutureWithError(
      std::shared_ptr<AtomicJitFuture> atomicFuture,
      std::string errorMsg);
};

} // namespace rpc
} // namespace distributed
} // namespace torch

#endif // USE_TENSORPIPE<|MERGE_RESOLUTION|>--- conflicted
+++ resolved
@@ -12,13 +12,10 @@
 #include <torch/csrc/distributed/rpc/macros.h>
 #include <torch/csrc/distributed/rpc/rpc_agent.h>
 
-<<<<<<< HEAD
-=======
 #ifdef USE_CUDA_NOT_ROCM
 #include <ATen/cuda/CUDAFuture.h>
 #endif
 
->>>>>>> 7f3a4072
 // Forward-declare the TensorPipe classes we need, to avoid including its
 // headers in PyTorch's ones and thus have it become a public dependency.
 
@@ -248,13 +245,9 @@
       const std::shared_ptr<tensorpipe::Pipe>&,
       Message&& message,
       std::vector<c10::DeviceIndex>&& devices,
-<<<<<<< HEAD
+      std::shared_ptr<LazyStreamContext> ctx,
       std::function<void(const tensorpipe::Error&)>,
       const tensorpipe::DeviceMap& deviceMap = {}) noexcept;
-=======
-      std::shared_ptr<LazyStreamContext> ctx,
-      std::function<void(const tensorpipe::Error&)>) noexcept;
->>>>>>> 7f3a4072
 
   // Callback of listener accept()
   void onListenerAccepted(
