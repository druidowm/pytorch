#pragma once
#include <vector>
#include <cstdint>
#include <string>
#include <unordered_map>
#include <algorithm>

#include <c10/macros/Macros.h>

#if !defined(C10_MOBILE) || defined(FEATURE_TORCH_MOBILE)
#include <ATen/core/aten_interned_strings.h>
#endif

namespace c10 {

#if !defined(C10_MOBILE) || defined(FEATURE_TORCH_MOBILE)
#define FORALL_NS_SYMBOLS(_)         \
  _(namespaces, prim)                \
  _(namespaces, aten)                \
  _(namespaces, onnx)                \
  _(namespaces, attr)                \
  _(namespaces, scope)               \
  _(namespaces, user)                \
  _(namespaces, _caffe2)             \
  _(namespaces, dimname)             \
  _(namespaces, namespaces)          \
  _(prim, Assign)                    \
  _(prim, BroadcastingChunk)         \
  _(prim, BroadcastSizes)            \
  _(prim, Constant)                  \
  _(prim, ChunkSizes)                \
  _(prim, Drop)                      \
  _(prim, Eval)                      \
  _(prim, Expand) /* onnx */         \
  _(prim, FusionGroup)               \
  _(prim, CudaFusionGroup)           \
  _(prim, FunctionalGraph)           \
  _(prim, DifferentiableGraph)       \
  _(prim, TensorExprGroup)           \
  _(prim, If)                        \
  _(prim, Jump) /* debug */          \
  _(prim, JumpNZ) /* debug */        \
  _(prim, JumpZ) /* debug */         \
  _(prim, Load)                      \
  _(prim, Loop)                      \
  _(prim, Param)                     \
  _(prim, PackPadded) /* onnx */     \
  _(prim, PadPacked) /* onnx */      \
  _(prim, Placeholder) /* debug */   \
  _(prim, Print)                     \
  _(prim, PythonOp)                  \
  _(prim, IgnoredPythonOp)           \
  _(prim, Reverse)                   \
  _(prim, Return)                    \
  _(prim, ReturnStmt)                \
  _(prim, BreakStmt)                 \
  _(prim, ContinueStmt)              \
  _(prim, LocalVariableScope)        \
  _(prim, Store)                     \
  _(prim, AutogradZero)              \
  _(prim, AutogradAnyNonZero)        \
  _(prim, Starred)                   \
  _(prim, TupleConstruct)            \
  _(prim, TupleUnpack)               \
  _(prim, TupleIndex)                \
  _(prim, TupleSlice)                \
  _(prim, ListConstruct)             \
  _(prim, ListUnpack)                \
  _(prim, DictConstruct)             \
  _(prim, EnumName)                  \
  _(prim, EnumValue)                 \
  _(prim, StringIndex)               \
  _(prim, NumToTensor)               \
  _(prim, Uninitialized)             \
  _(prim, With)                      \
  _(prim, Enter)                     \
  _(prim, Exit)                      \
  _(aten, Bool)                      \
  _(aten, Int)                       \
  _(aten, FloatImplicit)             \
  _(aten, IntImplicit)               \
  _(aten, ScalarImplicit)            \
  _(aten, Float)                     \
  _(aten, str)                       \
  _(aten, Delete)                    \
  _(prim, device)                    \
  _(prim, dtype)                     \
  _(prim, layout)                    \
  _(prim, id)                        \
  _(prim, requires_grad)             \
  _(prim, MakeTestTensor) /* test */ \
  _(prim, AutogradAdd)               \
  _(prim, GradOf)                    \
  _(aten, grad)                      \
  _(aten, backward)                  \
  _(prim, Guard)                     \
  _(prim, BailOut)                   \
  _(prim, TypeCheck)                 \
  _(prim, FallbackGraph)             \
  _(prim, FusedConcat)               \
  _(prim, ConstantChunk)             \
  _(prim, MMTreeReduce)              \
  _(prim, MMBatchSide)               \
  _(prim, min)                       \
  _(prim, max)                       \
  _(prim, abs)                       \
  _(aten, divmod)                    \
  _(prim, zip)                       \
  _(prim, enumerate)                 \
  _(prim, range)                     \
  _(prim, rangelist)                 \
  _(prim, isinstance)                \
  _(prim, tolist)                    \
  _(prim, unchecked_cast)            \
  _(aten, _grad_sum_to_size)         \
  _(aten, _size_if_not_equal)        \
  _(aten, _ncf_unsqueeze)            \
  _(aten, warn)                      \
  _(aten, sorted)                    \
  _(aten, floordiv)                  \
  _(aten, __range_length)            \
  _(aten, __derive_index)            \
  _(aten, __round_to_zero_floordiv)  \
  _(aten, is_scripting)              \
  _(aten, _unwrap_optional)          \
  _(prim, fork)                      \
  _(prim, forkClosure)               \
  _(prim, RaiseException)            \
  _(prim, Function)                  \
  _(prim, CreateObject)              \
  _(prim, SetAttr)                   \
  _(prim, GetAttr)                   \
  _(prim, HasAttr)                   \
  _(prim, profile)                   \
  _(prim, profile_optional)          \
  _(prim, AddStatValue)              \
  _(prim, TimePoint)                 \
  _(prim, CallFunction)              \
  _(prim, CallMethod)                \
  _(prim, LoopContinuation)          \
  _(prim, annotate)                  \
  _(prim, TracedModuleForward)       \
  _(prim, TracedFork)                \
  _(prim, TracedAttr)                \
  _(prim, rpc_async)                 \
  _(prim, rpc_sync)                  \
  _(prim, rpc_remote)                \
  _(prim, is_cuda)                   \
  _(aten, abs_)                      \
  _(aten, absolute)                  \
  _(aten, absolute_)                 \
  _(aten, acos)                      \
  _(aten, acos_)                     \
  _(aten, arccos)                    \
  _(aten, arccos_)                   \
  _(aten, acosh)                     \
  _(aten, acosh_)                    \
  _(aten, arccosh)                   \
  _(aten, arccosh_)                  \
  _(aten, asin)                      \
  _(aten, asin_)                     \
  _(aten, arcsin)                    \
  _(aten, arcsin_)                   \
  _(aten, asinh)                     \
  _(aten, asinh_)                    \
  _(aten, arcsinh)                   \
  _(aten, arcsinh_)                  \
  _(aten, atan)                      \
  _(aten, atan_)                     \
  _(aten, arctan)                    \
  _(aten, arctan_)                   \
  _(aten, atanh)                     \
  _(aten, atanh_)                    \
  _(aten, arctanh)                   \
  _(aten, arctanh_)                  \
  _(aten, clamp)                     \
  _(aten, clamp_)                    \
  _(aten, clip)                      \
  _(aten, clip_)                     \
  _(aten, det)                       \
  _(aten, linalg_det)                \
  _(aten, linalg_norm)               \
  _(aten, append)                    \
  _(aten, item)                      \
  _(aten, format)                    \
  _(aten, __not__)                   \
  _(aten, __is__)                    \
  _(aten, __isnot__)                 \
  _(aten, copy)                      \
  _(aten, copy_)                     \
  _(aten, div)                       \
  _(aten, div_)                      \
<<<<<<< HEAD
  _(aten, divide)                    \
  _(aten, divide_)                   \
=======
  _(aten, true_divide)               \
  _(aten, true_divide_)              \
>>>>>>> fdeee745
  _(aten, t_)                        \
  _(aten, addbmm_)                   \
  _(aten, addcdiv_)                  \
  _(aten, addcmul_)                  \
  _(aten, addmv_)                    \
  _(aten, addr_)                     \
  _(aten, baddbmm_)                  \
  _(aten, ge)                        \
  _(aten, ge_)                       \
  _(aten, greater_equal)             \
  _(aten, greater_equal_)            \
  _(aten, gt)                        \
  _(aten, gt_)                       \
  _(aten, greater)                   \
  _(aten, greater_)                  \
  _(aten, le)                        \
  _(aten, le_)                       \
  _(aten, less_equal)                \
  _(aten, less_equal_)               \
  _(aten, lerp_)                     \
  _(aten, lt)                        \
  _(aten, lt_)                       \
  _(aten, less)                      \
  _(aten, less_)                     \
  _(aten, mul)                       \
  _(aten, mul_)                      \
  _(aten, multiply)                  \
  _(aten, multiply_)                 \
  _(aten, ne)                        \
  _(aten, ne_)                       \
  _(aten, not_equal)                 \
  _(aten, not_equal_)                \
  _(aten, _ger)                      \
  _(aten, ger)                       \
  _(aten, outer)                     \
  _(aten, transpose_)                \
  _(aten, unsqueeze_)                \
  _(aten, __getitem__)               \
  _(aten, _set_item)                 \
  _(aten, manual_seed)               \
  _(aten, set_)                      \
  _(aten, index_put_)                \
  _(aten, device)                    \
  _(aten, hash)                      \
  _(aten, len)                       \
  _(aten, list)                      \
  _(aten, wait)                      \
  _(aten, save)                      \
  _(aten, sub)                       \
  _(aten, sub_)                      \
  _(aten, subtract)                  \
  _(aten, subtract_)                 \
  _(aten, keys)                      \
  _(aten, ord)                       \
  _(aten, chr)                       \
  _(aten, hex)                       \
  _(aten, oct)                       \
  _(aten, clear)                     \
  _(aten, trunc)                     \
  _(aten, trunc_)                    \
  _(aten, fix)                       \
  _(aten, fix_)                      \
  _(aten, neg)                       \
  _(aten, neg_)                      \
  _(aten, negative)                  \
  _(aten, negative_)                 \
  _(aten, setdefault)                \
  _(aten, bin)                       \
  _(aten, pop)                       \
  _(aten, insert)                    \
  _(prim, unchecked_unwrap_optional) \
  _(aten, __contains__)              \
  _(prim, BailoutTemplate)           \
  _(prim, grad)                      \
  _(aten, zero_)                     \
  _(aten, fill_)                     \
  FORALL_ATEN_BASE_SYMBOLS(_)        \
  _(onnx, Add)                       \
  _(onnx, Concat)                    \
  _(onnx, Constant)                  \
  _(onnx, ConstantFill)              \
  _(onnx, Div)                       \
  _(onnx, GRU)                       \
  _(onnx, Gather)                    \
  _(onnx, Gemm)                      \
  _(onnx, LSTM)                      \
  _(onnx, Mul)                       \
  _(onnx, Pow)                       \
  _(onnx, RNN)                       \
  _(onnx, Shape)                     \
  _(onnx, Size)                      \
  _(onnx, Slice)                     \
  _(onnx, Squeeze)                   \
  _(onnx, Sub)                       \
  _(onnx, Transpose)                 \
  _(onnx, Unsqueeze)                 \
  _(onnx, Loop)                      \
  _(onnx, If)                        \
  _(onnx, Reshape)                   \
  _(onnx, Expand)                    \
  _(onnx, Equal)                     \
  _(onnx, Greater)                   \
  _(onnx, GreaterOrEqual)            \
  _(onnx, Less)                      \
  _(onnx, LessOrEqual)               \
  _(onnx, Not)                       \
  _(onnx, ATen)                      \
  _(onnx, Split)                     \
  _(onnx, ConstantOfShape)           \
  _(onnx, Cast)                      \
  _(onnx, Mod)                       \
  _(onnx, Sqrt)                      \
  _(onnx, SplitToSequence)           \
  _(onnx, SequenceAt)                \
  _(onnx, SequenceConstruct)         \
  _(onnx, SequenceEmpty)             \
  _(onnx, SequenceInsert)            \
  _(onnx, SequenceErase)             \
  _(onnx, ConcatFromSequence)        \
  _(onnx, Identity)                  \
  _(onnx, SoftmaxCrossEntropyLoss)   \
  _(onnx, NegativeLogLikelihoodLoss) \
  _(onnx, LogSoftmax)                \
  _(onnx, ReduceL1)                  \
  _(onnx, ReduceL2)                  \
  _(onnx, Conv)                      \
  _(onnx, BatchNormalization)        \
  FORALL_ATTR_BASE_SYMBOLS(_)        \
  _(attr, Subgraph)                  \
  _(attr, ReverseSubgraph)           \
  _(attr, f_real_outputs)            \
  _(attr, df_input_vjps)             \
  _(attr, df_input_captured_inputs)  \
  _(attr, df_input_captured_outputs) \
  _(attr, df_output_vjps)            \
  _(attr, axes)                      \
  _(attr, axis)                      \
  _(attr, broadcast)                 \
  _(attr, direction)                 \
  _(attr, ends)                      \
  _(attr, inplace)                   \
  _(attr, input_as_shape)            \
  _(attr, is_zero)                   \
  _(attr, num_none)                  \
  _(attr, num_present)               \
  _(attr, perm)                      \
  _(attr, sizes)                     \
  _(attr, starts)                    \
  _(attr, profiled_type)             \
  _(attr, transA)                    \
  _(attr, transB)                    \
  _(attr, name)                      \
  _(attr, a)                         \
  _(attr, b)                         \
  _(attr, beg)                       \
  _(attr, idx)                       \
  _(attr, split)                     \
  _(attr, slot)                      \
  _(attr, kinds)                     \
  _(attr, types)                     \
  _(attr, scope)                     \
  _(attr, keepdims)                  \
  _(attr, cache_id)                  \
  _(attr, new_axis)
#else
#define FORALL_NS_SYMBOLS(_) \
  _(namespaces, prim)              \
  _(namespaces, aten)              \
  _(namespaces, onnx)              \
  _(namespaces, attr)              \
  _(namespaces, scope)             \
  _(namespaces, user)              \
  _(namespaces, _caffe2)           \
  _(namespaces, dimname)           \
  _(namespaces, namespaces)
#endif

// 'prim' symbols are synthetic operators that occur only in the IR
// and don't have corresponding implementations in ATen.

// 'onnx' symbols correspond to ONNX operators.  Their semantics
// are defined in https://github.com/onnx/onnx/blob/master/docs/Operators.md
// The particular version we are targeting is specified by '_onnx_opset_version'
// in torch.onnx.symbolic_helper
//
// In general, most ONNX operators won't get an entry here, because they
// are handled from the Python end.  However, you may occasionally need
// to intern an ONNX symbol here so that you can conveniently write an
// optimization on ONNX operations.

// 'attr' symbols are attribute keys.  They are shared between both ONNX and ATen
// operators (you disambiguate their meaning by looking at the operator itself).
// In general, you only need to define attribute keys that are used by
// onnx or prim; ATen attributes are automatically generated in FORALL_ATTR_BASE_SYMBOLS.

// Note [Symbol allocation]
// ~~~~~~~~~~~~~~~~~~~~~~~~
//
//  1. Symbol namespace is split up into namespaces.
//
//  2. The intended access pattern for built-in symbols is onnx::MatMul
//  in the c10 namespace (this is a Symbol).
//

// Built-in constant definition strategy:
// - Enum is the most convenient way to generate a contiguous sequence
//   of numbers for an identifier.
// - However, an enum gives you a fresh type.  We want onnx::MatMul to
//   be type Symbol, not some random enum type!
// - Therefore, after using enums to generate the sequence of integers,
//   we then declare constexpr Symbols to get everything the actual Symbol
//   type we want.  Symbols must be constexpr to be valid to be "case"ed on.

using unique_t = uint32_t;

const std::string& domain_prefix();

// A Symbol is like an interned string, but with a little extra
// structure; it is namespaced via SymbolNamespace and the resulting
// intern pointers support efficient namespace testing.
struct CAFFE2_API Symbol {
  explicit constexpr Symbol() : value(0) {};
  explicit constexpr Symbol(unique_t uniq)
  : value(uniq) {}

  // Get a Symbol for a qualified string like "attr::bar"
  static Symbol fromQualString(const std::string & s);

  // Get a Symbol from a domain and an unqualified string like "org.pytorch.attr" and "bar"
  static Symbol fromDomainAndUnqualString(const std::string & d, const std::string & s);

  // Constructors for our various namespaced strings.  This will construct
  // the appropriate namespaced string, e.g., "attr::foo" for the
  // argument "foo", and then attempt to intern it.  DO NOT USE THIS
  // with a string literal; attr::foo should be available in that case
  // (and if it's not, you should add it to the built-ins list above.)
  static Symbol attr(const std::string & s);
  static Symbol aten(const std::string & s);
  static Symbol onnx(const std::string & s);
  static Symbol prim(const std::string & s);
  static Symbol user(const std::string & s);
  static Symbol caffe2(const std::string & s);
  static Symbol dimname(const std::string & s);
  // TODO: eliminate me
  static Symbol scope(const std::string & s);

  bool is_attr() const;
  bool is_aten() const;
  bool is_prim() const;
  bool is_onnx() const;
  bool is_user() const;
  bool is_caffe2() const;
  bool is_dimname() const;

  // So we can switch on this
  constexpr operator unique_t() const {
    return value;
  }

  Symbol ns() const;

  // Give a string corresponding to the unqualified version of this name, e.g.,
  // "mm". Use this in a context where the intended namespace of the string is
  // obvious; this is a *lossy* conversion.
  const char * toUnqualString() const;

  // Give a string corresponding to the qualified version of this name,
  // e.g., "aten::mm".  This string format is made available to Python bindings
  // (so we know how to parse it.)
  const char * toQualString() const;

  // This describes a symbol in a case where humans read it.  At the moment it's
  // the same as toQualString.  This has to be a const char* returned because
  // a lot of printf style macros use it.
  const char * toDisplayString() const;

  // Give a string corresponding to the domain name for the symbol,
  // e.g., "org.pytorch.aten".
  std::string domainString() const;

private:
  explicit Symbol(Symbol ns, const std::string & s);
  unique_t value;
};

static inline bool operator==(Symbol lhs, Symbol rhs) {
  return static_cast<unique_t>(lhs) == static_cast<unique_t>(rhs);
}

enum class _keys : unique_t {
    #define DEFINE_KEY(ns, s) ns##_##s,
    FORALL_NS_SYMBOLS(DEFINE_KEY)
    #undef DEFINE_KEY
    num_symbols
};

#define DEFINE_SYMBOL(s) \
  constexpr Symbol s(static_cast<unique_t>(_keys::s));

#undef DEFINE_SYMBOL

#define DEFINE_SYMBOL(ns, s) \
  namespace ns { constexpr Symbol s(static_cast<unique_t>(_keys::ns##_##s)); }
FORALL_NS_SYMBOLS(DEFINE_SYMBOL)
#undef DEFINE_SYMBOL

inline Symbol Symbol::attr(const std::string & s) { return Symbol::fromQualString("attr::" + s); }
inline Symbol Symbol::aten(const std::string & s)  { return Symbol::fromQualString("aten::" + s); }
inline Symbol Symbol::onnx(const std::string & s)  { return Symbol::fromQualString("onnx::" + s); }
inline Symbol Symbol::prim(const std::string & s)  { return Symbol::fromQualString("prim::" + s); }
inline Symbol Symbol::scope(const std::string & s) { return Symbol::fromQualString("scope::" + s); }
inline Symbol Symbol::user(const std::string & s) { return Symbol::fromQualString("user::" + s); }
inline Symbol Symbol::caffe2(const std::string & s) { return Symbol::fromQualString("_caffe2::" + s); }
inline Symbol Symbol::dimname(const std::string & s) { return Symbol::fromQualString("dimname::" + s); }
inline bool Symbol::is_attr() const { return ns() == namespaces::attr; }
inline bool Symbol::is_aten() const { return ns() == namespaces::aten; }
inline bool Symbol::is_prim() const { return ns() == namespaces::prim; }
inline bool Symbol::is_onnx() const { return ns() == namespaces::onnx; }
inline bool Symbol::is_user() const { return ns() == namespaces::user; }
inline bool Symbol::is_caffe2() const { return ns() == namespaces::_caffe2; }
inline bool Symbol::is_dimname() const { return ns() == namespaces::dimname; }

} // namespace c10

// make symbol behave like an integer in hash tables
namespace std {
template <>
struct hash<c10::Symbol> {
  size_t operator()(c10::Symbol s) const {
    return std::hash<uint32_t>()(static_cast<uint32_t>(s));
  }
};
}<|MERGE_RESOLUTION|>--- conflicted
+++ resolved
@@ -190,13 +190,10 @@
   _(aten, copy_)                     \
   _(aten, div)                       \
   _(aten, div_)                      \
-<<<<<<< HEAD
   _(aten, divide)                    \
   _(aten, divide_)                   \
-=======
   _(aten, true_divide)               \
   _(aten, true_divide_)              \
->>>>>>> fdeee745
   _(aten, t_)                        \
   _(aten, addbmm_)                   \
   _(aten, addcdiv_)                  \
