import torch
import numpy as np

import io
import inspect
import math
import random
import re
import copy
import tempfile
import unittest
import warnings
import types
import pickle
import textwrap
from torch.utils.dlpack import from_dlpack, to_dlpack
from torch._six import inf, nan, string_classes
from itertools import product, combinations, permutations
from torch import multiprocessing as mp
from torch.testing._internal.common_utils import (
    TestCase, TEST_WITH_ROCM, run_tests,
    IS_WINDOWS, IS_FILESYSTEM_UTF8_ENCODING, NO_MULTIPROCESSING_SPAWN,
    do_test_dtypes, IS_SANDCASTLE, IS_FBCODE, IS_REMOTE_GPU, load_tests, slowTest,
    skipCUDANonDefaultStreamIf, skipCUDAMemoryLeakCheckIf, BytesIOContext,
    skipIfRocm, skipIfNoSciPy, TemporaryFileName, TemporaryDirectoryName,
    wrapDeterministicFlagAPITest, DeterministicGuard)
from multiprocessing.reduction import ForkingPickler
from torch.testing._internal.common_device_type import (
    instantiate_device_type_tests,
    skipCUDAIfNoMagma, skipCUDAIfRocm,
    onlyCUDA, onlyCPU,
    dtypes, dtypesIfCUDA, dtypesIfCPU, deviceCountAtLeast,
    PYTORCH_CUDA_MEMCHECK, largeTensorTest, onlyOnCPUAndCUDA,
    expectedAlertNondeterministic)
from typing import Dict, List
import torch.backends.quantized
import torch.testing._internal.data
from torch.testing._internal.common_cuda import tf32_on_and_off, tf32_is_not_fp32

# Protects against includes accidentally setting the default dtype
assert torch.get_default_dtype() is torch.float32

# load_tests from torch.testing._internal.common_utils is used to automatically filter tests for
# sharding on sandcastle. This line silences flake warnings
load_tests = load_tests

AMPERE_OR_ROCM = TEST_WITH_ROCM or tf32_is_not_fp32()

# Wrap base test class into a class to hide it from testing
# See https://stackoverflow.com/a/25695512
class AbstractTestCases:
    # This is intentionally prefixed by an underscore. Otherwise pytest will try to
    # run its methods as test cases.
    class _TestTorchMixin(TestCase):
        def _make_tensors(self, shape, val_range=(-100, 100), use_floating=True, use_integral=True,
                          use_complex=False) -> Dict[str, List[torch.Tensor]]:
            float_types = [torch.double,
                           torch.float]
            int_types = [torch.int64,
                         torch.int32,
                         torch.int16]

            complex_types = [torch.complex64,
                             torch.complex128]

            def make_contiguous(shape, dtype) -> torch.Tensor:
                if dtype in float_types:
                    val = torch.randn(shape, dtype=dtype)
                    val = val * ((val_range[1] - val_range[0]) / (math.pi * 2.0))
                    val = val + ((val_range[1] - val_range[0]) / 2.0)
                    val = torch.clamp(val, min=val_range[0], max=val_range[1])
                    return val
                result = torch.zeros(shape, dtype=dtype)
                result.apply_(lambda x: random.randint(val_range[0], val_range[1]))
                return result

            def make_non_contiguous(shape, dtype) -> torch.Tensor:
                contig = make_contiguous(shape, dtype)
                non_contig = torch.empty(shape + (2, 2), dtype=dtype)[..., 0]
                non_contig = non_contig.select(-1, -1)
                non_contig.copy_(contig)
                self.assertFalse(non_contig.is_contiguous())
                return non_contig

            def make_contiguous_slice(size, dtype) -> torch.Tensor:
                contig = make_contiguous((1, size), dtype)
                non_contig = contig[:1, 1:size - 1]
                self.assertTrue(non_contig.is_contiguous())
                return contig

            types = []
            if use_floating:
                types += float_types
            if use_integral:
                types += int_types
            if use_complex:
                types += complex_types
            tensors: Dict[str, List[torch.Tensor]] = {"cont": [], "noncont": [], "slice": []}
            for dtype in types:
                tensors["cont"].append(make_contiguous(shape, dtype))
                tensors["noncont"].append(make_non_contiguous(shape, dtype))
                tensors["slice"].append(make_contiguous_slice(sum(list(shape)), dtype))

            return tensors

        def test_dir(self):
            dir(torch)

        @wrapDeterministicFlagAPITest
        def test_deterministic_flag(self):
            for deterministic in [True, False]:
                torch.set_deterministic(deterministic)
                self.assertEqual(deterministic, torch.is_deterministic())

            with self.assertRaisesRegex(RuntimeError, r"set_deterministic expects a bool, but got int"):
                torch.set_deterministic(1)

        def test_type_conversion_via_dtype_name(self):
            x = torch.tensor([1])
            self.assertEqual(x.byte().dtype, torch.uint8)
            self.assertEqual(x.bool().dtype, torch.bool)
            self.assertEqual(x.char().dtype, torch.int8)
            self.assertEqual(x.double().dtype, torch.float64)
            self.assertEqual(x.float().dtype, torch.float32)
            self.assertEqual(x.half().dtype, torch.float16)
            self.assertEqual(x.int().dtype, torch.int32)
            self.assertEqual(x.bfloat16().dtype, torch.bfloat16)

        def test_doc_template(self) -> None:
            from torch._torch_docs import __file__ as doc_file
            from torch._torch_docs import multi_dim_common, single_dim_common, factory_common_args, factory_like_common_args

            with open(doc_file, "r") as f:
                doc_strs = f.read()

            for doc_str in re.findall(r'add_docstr\((.*?),.*?("""|\'\'\')(.*?)("""|\'\'\')\)', doc_strs, re.MULTILINE | re.DOTALL):
                for common_args in [multi_dim_common, single_dim_common, factory_common_args, factory_like_common_args]:
                    for k, v in common_args.items():
                        self.assertNotIn(v, doc_str[2], 'The argument description "{}" in {} can be '
                                                        'replaced by {{{}}}'.format(v, doc_str[0], k))

        def test_doc(self):
            checked_types = (types.MethodType, types.FunctionType,
                             types.BuiltinFunctionType, types.BuiltinMethodType)

            def test_namespace(ns, *skips):
                if isinstance(ns, object):
                    ns_name = ns.__class__.__name__
                else:
                    ns_name = ns.__name__
                skip_regexes = []
                for r in skips:
                    if isinstance(r, string_classes):
                        skip_regexes.append(re.compile('^{}$'.format(re.escape(r))))
                    else:
                        skip_regexes.append(r)

                for name in dir(ns):
                    if name.startswith('_'):
                        continue
                    if name in ['real', 'imag']:
                        y = torch.randn(1, dtype=torch.cfloat)
                        var = getattr(y, name)
                    else:
                        var = getattr(ns, name)
                    if not isinstance(var, checked_types):
                        continue
                    doc = var.__doc__
                    has_doc = doc is not None and len(doc.strip()) > 0
                    full_name = ns_name + '.' + name
                    if any(r.match(name) for r in skip_regexes):
                        self.assertFalse(has_doc,
                                         'New docs have been added for {}, please remove '
                                         'it from the skipped list in TestTorch.test_doc'.format(full_name))
                    else:
                        self.assertTrue(has_doc, '{} is missing documentation'.format(full_name))

            # FIXME: All of the following should be marked as expected failures
            # so that it is easier to tell when missing has been added.
            # FIXME: fix all the skipped ones below!
            test_namespace(torch.randn(1),
                           'as_strided_',
                           re.compile('^clamp_(min|max)_?$'),
                           'is_distributed',
                           'is_nonzero',
                           'is_same_size',
                           'log_softmax',
                           'map2_',
                           'new',
                           'reinforce',
                           'relu',
                           'relu_',
                           'prelu',
                           'resize',
                           'resize_as',
                           'softmax',
                           'split_with_sizes',
                           'unsafe_split_with_sizes',
                           )
            test_namespace(torch.nn)
            test_namespace(torch.nn.functional, 'assert_int_or_pair')
            # TODO: add torch.* tests when we have proper namespacing on ATen functions
            # test_namespace(torch)

        def test_msnpu_error(self):
            with self.assertRaisesRegex(RuntimeError, "support for msnpu"):
                torch.zeros(1, device=torch.device('msnpu'))

        def test_has_storage(self):
            self.assertIsNotNone(torch.Tensor().storage())
            self.assertIsNotNone(torch.Tensor(0).storage())
            self.assertIsNotNone(torch.Tensor([]).storage())
            self.assertIsNotNone(torch.Tensor().clone().storage())
            self.assertIsNotNone(torch.Tensor([0, 0, 0]).nonzero().storage())
            self.assertIsNotNone(torch.Tensor().new().storage())

        def test_where_invalid_device(self):
            if torch.cuda.is_available():
                for devices in [('cpu', 'cuda', 'cuda'), ('cuda', 'cpu', 'cpu'),
                                ('cuda', 'cpu', 'cuda'), ('cpu', 'cuda', 'cpu')]:
                    condition = torch.rand(16, device=devices[0])
                    x = torch.rand(16, device=devices[1])
                    y = torch.rand(16, device=devices[2])
                    with self.assertRaisesRegex(RuntimeError,
                                                "Expected condition, x and y to be on the same device"):
                        torch.where(condition, x, y)

        def test_where_bool_tensor(self):
            for d in torch.testing.get_all_device_types():
                a = torch.tensor([True, False], device=d)
                res = torch.where(a > 0)
                self.assertEqual(1, len(res))

        def test_where_tensor(self):
            def rand_tensor(size, dtype, device):
                if dtype.is_floating_point or dtype.is_complex:
                    return torch.rand(size=size, dtype=dtype, device=device)
                elif dtype == torch.uint8:
                    return torch.randint(1, 5, size=size, dtype=dtype, device=device)
                elif dtype == torch.bool:
                    return torch.randint(0, 1, size=size, dtype=dtype, device=device).bool()
                else:
                    return torch.randint(-5, 5, size=size, dtype=dtype, device=device)

            def get_tensor(size, dtype, device, contiguous):
                if not contiguous and len(size) < 2:
                    raise RuntimeError("Unable to generate non contiguous tensor with size < 2")
                t = rand_tensor(size, dtype, device)
                if contiguous:
                    return t
                else:
                    return t.transpose(0, 1)

            height = 5
            width = 5
            for device in torch.testing.get_all_device_types():
                for dt1 in torch.testing.get_all_dtypes():
                    for dt2 in torch.testing.get_all_dtypes():
                        for contiguous in [True, False]:
                            x1 = get_tensor((height, width), dt1, device, contiguous)
                            x2 = get_tensor((height, width), dt2, device, contiguous)
                            if dt1 != dt2:
                                self.assertRaisesRegex(RuntimeError, "expected scalar type", lambda: torch.where(x1 == 1, x1, x2))
                            else:
                                if x1.is_floating_point():
                                    condition = (x1 < 0.5)
                                elif x1.is_complex():
                                    condition = (x1.abs() < 0.5)
                                else:
                                    condition = (x1 == 1)
                                expected = condition.to(x1.dtype) * x1 + (~condition).to(x2.dtype) * x2
                                result = torch.where(condition, x1, x2)
                                self.assertEqual(expected, result)

        def test_dtypes(self):
            all_dtypes = torch.testing.get_all_dtypes()
            do_test_dtypes(self, all_dtypes, torch.strided, torch.device('cpu'))
            if torch.cuda.is_available():
                all_dtypes.remove(torch.bfloat16)  # Remove once _th_zero_ is enabled on cuda for bfloat16
                do_test_dtypes(self, all_dtypes, torch.strided, torch.device('cuda:0'))

        def test_copy_dtypes(self):
            all_dtypes = torch.testing.get_all_dtypes()
            for dtype in all_dtypes:
                copied_dtype = copy.deepcopy(dtype)
                self.assertIs(dtype, copied_dtype)

        def test_copy_transpose(self):
            x = torch.arange(100 * 100, dtype=torch.float).reshape(100, 100).t()
            y = torch.empty(100, 100, dtype=torch.float)
            y.copy_(x)
            self.assertEqual(y[:, 0], range(100))
            self.assertEqual(y[:, 40], range(4000, 4100))

            y = torch.empty(100, 100, dtype=torch.double)
            y.copy_(x)
            self.assertEqual(y[:, 0], range(100))
            self.assertEqual(y[:, 40], range(4000, 4100))

            # Validates regression reported in https://github.com/pytorch/pytorch/issues/45269
            x = torch.arange(100 * 100).reshape(100, 100).to(dtype=torch.cfloat).t()
            y = torch.empty(100, 100, dtype=torch.cfloat)
            y.copy_(x)
            self.assertEqual(y[:, 0], range(100))
            self.assertEqual(y[:, 40], range(4000, 4100))

        def test_device(self):
            cpu = torch.device('cpu')
            self.assertEqual('cpu', str(cpu))
            self.assertEqual('cpu', cpu.type)
            self.assertEqual(None, cpu.index)

            cpu0 = torch.device('cpu:0')
            self.assertEqual('cpu:0', str(cpu0))
            self.assertEqual('cpu', cpu0.type)
            self.assertEqual(0, cpu0.index)

            cpu0 = torch.device('cpu', 0)
            self.assertEqual('cpu:0', str(cpu0))
            self.assertEqual('cpu', cpu0.type)
            self.assertEqual(0, cpu0.index)

            cuda = torch.device('cuda')
            self.assertEqual('cuda', str(cuda))
            self.assertEqual('cuda', cuda.type)
            self.assertEqual(None, cuda.index)

            cuda1 = torch.device('cuda:1')
            self.assertEqual('cuda:1', str(cuda1))
            self.assertEqual('cuda', cuda1.type)
            self.assertEqual(1, cuda1.index)

            cuda1 = torch.device('cuda', 1)
            self.assertEqual('cuda:1', str(cuda1))
            self.assertEqual('cuda', cuda1.type)
            self.assertEqual(1, cuda1.index)

            cuda90 = torch.device('cuda', 90)
            self.assertEqual('cuda:90', str(cuda90))
            self.assertEqual('cuda', cuda90.type)
            self.assertEqual(90, cuda90.index)

            self.assertRaises(RuntimeError, lambda: torch.device('cpu:-1'))
            self.assertRaises(RuntimeError, lambda: torch.device('cuda:-1'))
            self.assertRaises(RuntimeError, lambda: torch.device('cuda:2 '))
            self.assertRaises(RuntimeError, lambda: torch.device('cuda: 2'))
            self.assertRaises(RuntimeError, lambda: torch.device('cuda:2 2'))
            self.assertRaises(RuntimeError, lambda: torch.device('cuda:2.'))
            self.assertRaises(RuntimeError, lambda: torch.device('cuda:2?'))
            self.assertRaises(RuntimeError, lambda: torch.device('cuda:?2'))
            self.assertRaises(RuntimeError, lambda: torch.device('cuda:'))
            self.assertRaises(RuntimeError, lambda: torch.device('cuda:2.232'))
            self.assertRaises(RuntimeError, lambda: torch.device('cuda:2 cuda:3'))
            self.assertRaises(RuntimeError, lambda: torch.device('cuda:2+cuda:3'))
            self.assertRaises(RuntimeError, lambda: torch.device('cuda:2cuda:3'))
            self.assertRaises(RuntimeError, lambda: torch.device(-1))

            self.assertRaises(RuntimeError, lambda: torch.device('other'))
            self.assertRaises(RuntimeError, lambda: torch.device('other:0'))

            device_set = {'cpu', 'cpu:0', 'cuda', 'cuda:0', 'cuda:1', 'cuda:10', 'cuda:100'}
            device_hash_set = set()
            for device in list(device_set):
                device_hash_set.add(hash(torch.device(device)))
            self.assertEqual(len(device_set), len(device_hash_set))

            def get_expected_device_repr(device):
                if device.index is not None:
                    return "device(type='{type}', index={index})".format(
                        type=device.type, index=device.index)

                return "device(type='{type}')".format(type=device.type)

            for device in device_set:
                dev = torch.device(device)
                self.assertEqual(repr(dev), get_expected_device_repr(dev))

        def test_to(self):
            def test_copy_behavior(t, non_blocking=False):
                self.assertIs(t, t.to(t, non_blocking=non_blocking))
                self.assertIs(t, t.to(t.dtype, non_blocking=non_blocking))
                self.assertIs(t, t.to(torch.empty_like(t), non_blocking=non_blocking))
                self.assertIsNot(t, t.to(t, non_blocking=non_blocking, copy=True))
                self.assertIsNot(t, t.to(t.dtype, non_blocking=non_blocking, copy=True))
                self.assertIsNot(t, t.to(torch.empty_like(t), non_blocking=non_blocking, copy=True))

                devices = [t.device]
                if t.device.type == 'cuda':
                    if t.device.index == -1:
                        devices.append('cuda:{}'.format(torch.cuda.current_device()))
                    elif t.device.index == torch.cuda.current_device():
                        devices.append('cuda')
                for device in devices:
                    self.assertIs(t, t.to(device, non_blocking=non_blocking))
                    self.assertIs(t, t.to(device, t.dtype, non_blocking=non_blocking))
                    self.assertIsNot(t, t.to(device, non_blocking=non_blocking, copy=True))
                    self.assertIsNot(t, t.to(device, t.dtype, non_blocking=non_blocking, copy=True))

            a = torch.tensor(5)
            test_copy_behavior(a)
            self.assertEqual(a.device, a.to('cpu').device)
            self.assertEqual(a.device, a.to('cpu', dtype=torch.float32).device)
            self.assertIs(torch.float32, a.to('cpu', dtype=torch.float32).dtype)
            self.assertEqual(a.device, a.to(torch.float32).device)
            self.assertIs(torch.float32, a.to(dtype=torch.float32).dtype)
            self.assertEqual(a.data_ptr(), a.to('cpu').data_ptr())
            self.assertEqual(a.data_ptr(), a.to(dtype=a.dtype, device=a.device, copy=False).data_ptr())
            self.assertEqual(a.data_ptr(), a.to('cpu', copy=False).data_ptr())
            self.assertNotEqual(a.data_ptr(), a.to('cpu', copy=True).data_ptr())

            if torch.cuda.is_available():
                for non_blocking in [True, False]:
                    for cuda in ['cuda', 'cuda:0' if torch.cuda.device_count() == 1 else 'cuda:1']:
                        b = torch.tensor(5., device=cuda)
                        test_copy_behavior(b, non_blocking)
                        self.assertEqual(b.device, b.to(cuda, non_blocking=non_blocking).device)
                        self.assertEqual(a.device, b.to('cpu', non_blocking=non_blocking).device)
                        self.assertEqual(b.device, a.to(cuda, non_blocking=non_blocking).device)
                        self.assertIs(torch.int32, b.to('cpu', dtype=torch.int32, non_blocking=non_blocking).dtype)
                        self.assertEqual(a.device, b.to('cpu', dtype=torch.int32, non_blocking=non_blocking).device)
                        self.assertIs(torch.int32, b.to(dtype=torch.int32).dtype)
                        self.assertEqual(b.device, b.to(dtype=torch.int32).device)

        def test_to_with_tensor(self):
            a = torch.tensor(5)
            self.assertEqual(a.device, a.to(a).device)

            if torch.cuda.is_available():
                for non_blocking in [True, False]:
                    for cuda in ['cuda', 'cuda:0' if torch.cuda.device_count() == 1 else 'cuda:1']:
                        b = torch.tensor(5., device=cuda)
                        self.assertEqual(b.device, b.to(b, non_blocking=non_blocking).device)
                        self.assertEqual(a.device, b.to(a, non_blocking=non_blocking).device)
                        self.assertEqual(b.device, a.to(b, non_blocking=non_blocking).device)

        def test_as_subclass(self):
            class SubTensor(torch.Tensor):
                member_var = object()

            t0 = torch.tensor(0)
            t1 = torch.tensor([1, 2])
            t2 = torch.tensor([[3, 4], [5, 6]])

            s0 = t0.as_subclass(SubTensor)
            s1 = t1.as_subclass(SubTensor)
            s2 = t2.as_subclass(SubTensor)

            # Check that the correct type is returned.
            self.assertTrue(type(s0) is SubTensor)
            self.assertTrue(type(s1) is SubTensor)
            self.assertTrue(type(s2) is SubTensor)

            # Check that the data is equal.
            self.assertEqual(t0, s0)
            self.assertEqual(t1, s1)
            self.assertEqual(t2, s2)

            t0[()] = 1
            t1[1] = 3
            t2[1, 1] = 7

            # Check that the data is equal even after modification.
            self.assertEqual(t0, s0)
            self.assertEqual(t1, s1)
            self.assertEqual(t2, s2)

            # Check that member variables are passed through.
            self.assertTrue(s0.member_var is SubTensor.member_var)
            self.assertTrue(s1.member_var is SubTensor.member_var)
            self.assertTrue(s2.member_var is SubTensor.member_var)

            # Test that autograd is propagated.
            t = torch.tensor(5, dtype=torch.float32, requires_grad=True)

            # Run a calculation on the tensor.
            exp_t = torch.exp(t)

            # Cast exp_t to a subclass.
            exp_s = exp_t.as_subclass(SubTensor)

            # Make sure that t.grad was initially None
            self.assertTrue(t.grad is None)

            # Run the autograd calculation.
            exp_s.backward()

            # Make sure autograd was propagated to the original tensor
            # declared with requires_grad.
            self.assertTrue(t.grad is not None)

        def test_type(self):
            x = torch.randn(3, 3).double()
            self.assertEqual(x.type('torch.FloatTensor').dtype, torch.float32)
            self.assertEqual(x.type(torch.FloatTensor).dtype, torch.float32)
            self.assertEqual(x.int().type(torch.Tensor).dtype, torch.get_default_dtype())
            self.assertEqual(x.type(torch.int32).dtype, torch.int32)

        def test_qengine(self):
            qengines = torch.backends.quantized.supported_engines
            original_qe = torch.backends.quantized.engine
            for qe in qengines:
                torch.backends.quantized.engine = qe
                assert torch.backends.quantized.engine == qe, 'qengine not set successfully'
            torch.backends.quantized.engine = original_qe

        def _spawn_method(self, method, arg):
            try:
                mp.set_start_method('spawn')
            except RuntimeError:
                pass
            with mp.Pool(1) as pool:
                out: list = pool.map(method, [arg])
                self.assertTrue(out[0])

        @staticmethod
        def _test_multinomial_invalid_probs(probs):
            try:
                # n_sample = 1 is a special case, test n_sample=2 which is more general
                torch.multinomial(probs.to('cpu'), 2)
                return False  # Should not be reached
            except RuntimeError as e:
                return 'probability tensor contains either `inf`, `nan` or element < 0' in str(e)

        @slowTest
        @unittest.skipIf(NO_MULTIPROCESSING_SPAWN, "Disabled for environments that \
                         don't support multiprocessing with spawn start method")
        @unittest.skipIf(IS_WINDOWS, 'FIXME: CUDA OOM error on Windows')
        def test_multinomial_invalid_probs(self):
            test_method = AbstractTestCases._TestTorchMixin._test_multinomial_invalid_probs
            self._spawn_method(test_method, torch.Tensor([1, -1, 1]))
            self._spawn_method(test_method, torch.Tensor([1, inf, 1]))
            self._spawn_method(test_method, torch.Tensor([1, -inf, 1]))
            self._spawn_method(test_method, torch.Tensor([1, 1, nan]))

        def test_copy_broadcast(self):
            torch.zeros(5, 6).copy_(torch.zeros(6))
            self.assertRaises(RuntimeError, lambda: torch.zeros(5, 6).copy_(torch.zeros(30)))

        def test_copy_many_to_one(self):
            # Testing in-place copy where it attempt to write from many memory
            # storage to a single storage would cause RuntimeError to be thrown
            self.assertRaises(RuntimeError, lambda: torch.zeros(1, 6).expand(5, 6).copy_(torch.zeros(5, 6)))

        def test_slice(self):
            empty = torch.empty(0, 4)
            x = torch.arange(0., 16).view(4, 4)
            self.assertEqual(x[:], x)
            self.assertEqual(x[:4], x)
            # start and stop are clamped to the size of dim
            self.assertEqual(x[:5], x)
            # if start >= stop then the result is empty
            self.assertEqual(x[2:1], empty)
            self.assertEqual(x[2:2], empty)
            # out of bounds is also empty
            self.assertEqual(x[10:12], empty)
            # additional correctness checks
            self.assertEqual(x[:1].tolist(), [[0, 1, 2, 3]])
            self.assertEqual(x[:-3].tolist(), [[0, 1, 2, 3]])
            self.assertEqual(x[:, -2:3].tolist(), [[2], [6], [10], [14]])
            self.assertEqual(x[0:-1:2].tolist(), [[0, 1, 2, 3], [8, 9, 10, 11]])

        @unittest.skip("Not implemented yet")
        def test_conv2(self):
            x = torch.rand(math.floor(torch.uniform(50, 100)), math.floor(torch.uniform(50, 100)))
            k = torch.rand(math.floor(torch.uniform(10, 20)), math.floor(torch.uniform(10, 20)))
            imvc = torch.conv2(x, k)
            imvc2 = torch.conv2(x, k, 'V')
            imfc = torch.conv2(x, k, 'F')

            ki = k.clone()
            ks = k.storage()
            kis = ki.storage()
            for i in range(ks.size() - 1, 0, -1):
                kis[ks.size() - i + 1] = ks[i]
            # for i=ks.size(), 1, -1 do kis[ks.size()-i+1]=ks[i] end
            imvx = torch.xcorr2(x, ki)
            imvx2 = torch.xcorr2(x, ki, 'V')
            imfx = torch.xcorr2(x, ki, 'F')

            self.assertEqual(imvc, imvc2, atol=0, rtol=0, msg='torch.conv2')
            self.assertEqual(imvc, imvx, atol=0, rtol=0, msg='torch.conv2')
            self.assertEqual(imvc, imvx2, atol=0, rtol=0, msg='torch.conv2')
            self.assertEqual(imfc, imfx, atol=0, rtol=0, msg='torch.conv2')
            self.assertLessEqual(math.abs(x.dot(x) - torch.xcorr2(x, x)[0][0]), 1e-10, 'torch.conv2')

            xx = torch.Tensor(2, x.size(1), x.size(2))
            xx[1].copy_(x)
            xx[2].copy_(x)
            kk = torch.Tensor(2, k.size(1), k.size(2))
            kk[1].copy_(k)
            kk[2].copy_(k)

            immvc = torch.conv2(xx, kk)
            immvc2 = torch.conv2(xx, kk, 'V')
            immfc = torch.conv2(xx, kk, 'F')

            self.assertEqual(immvc[0], immvc[1], atol=0, rtol=0, msg='torch.conv2')
            self.assertEqual(immvc[0], imvc, atol=0, rtol=0, msg='torch.conv2')
            self.assertEqual(immvc2[0], imvc2, atol=0, rtol=0, msg='torch.conv2')
            self.assertEqual(immfc[0], immfc[1], atol=0, rtol=0, msg='torch.conv2')
            self.assertEqual(immfc[0], imfc, atol=0, rtol=0, msg='torch.conv2')

        @unittest.skip("Not implemented yet")
        def test_conv3(self):
            x = torch.rand(math.floor(torch.uniform(20, 40)),
                           math.floor(torch.uniform(20, 40)),
                           math.floor(torch.uniform(20, 40)))
            k = torch.rand(math.floor(torch.uniform(5, 10)),
                           math.floor(torch.uniform(5, 10)),
                           math.floor(torch.uniform(5, 10)))
            imvc = torch.conv3(x, k)
            imvc2 = torch.conv3(x, k, 'V')
            imfc = torch.conv3(x, k, 'F')

            ki = k.clone()
            ks = k.storage()
            kis = ki.storage()
            for i in range(ks.size() - 1, 0, -1):
                kis[ks.size() - i + 1] = ks[i]
            imvx = torch.xcorr3(x, ki)
            imvx2 = torch.xcorr3(x, ki, 'V')
            imfx = torch.xcorr3(x, ki, 'F')

            self.assertEqual(imvc, imvc2, atol=0, rtol=0, msg='torch.conv3')
            self.assertEqual(imvc, imvx, atol=0, rtol=0, msg='torch.conv3')
            self.assertEqual(imvc, imvx2, atol=0, rtol=0, msg='torch.conv3')
            self.assertEqual(imfc, imfx, atol=0, rtol=0, msg='torch.conv3')
            self.assertLessEqual(math.abs(x.dot(x) - torch.xcorr3(x, x)[0][0][0]), 4e-10, 'torch.conv3')

            xx = torch.Tensor(2, x.size(1), x.size(2), x.size(3))
            xx[1].copy_(x)
            xx[2].copy_(x)
            kk = torch.Tensor(2, k.size(1), k.size(2), k.size(3))
            kk[1].copy_(k)
            kk[2].copy_(k)

            immvc = torch.conv3(xx, kk)
            immvc2 = torch.conv3(xx, kk, 'V')
            immfc = torch.conv3(xx, kk, 'F')

            self.assertEqual(immvc[0], immvc[1], atol=0, rtol=0, msg='torch.conv3')
            self.assertEqual(immvc[0], imvc, atol=0, rtol=0, msg='torch.conv3')
            self.assertEqual(immvc2[0], imvc2, atol=0, rtol=0, msg='torch.conv3')
            self.assertEqual(immfc[0], immfc[1], atol=0, rtol=0, msg='torch.conv3')
            self.assertEqual(immfc[0], imfc, atol=0, rtol=0, msg='torch.conv3')

        @unittest.skip("Not implemented yet")
        def _test_conv_corr_eq(self, fn, fn_2_to_3):
            ix = math.floor(random.randint(20, 40))
            iy = math.floor(random.randint(20, 40))
            iz = math.floor(random.randint(20, 40))
            kx = math.floor(random.randint(5, 10))
            ky = math.floor(random.randint(5, 10))
            kz = math.floor(random.randint(5, 10))

            x = torch.rand(ix, iy, iz)
            k = torch.rand(kx, ky, kz)

            o3 = fn(x, k)
            o32 = torch.zeros(o3.size())
            fn_2_to_3(x, k, o3, o32)
            self.assertEqual(o3, o32)

        @unittest.skip("Not implemented yet")
        def test_xcorr3_xcorr2_eq(self):
            def reference(x, k, o3, o32):
                for i in range(o3.size(1)):
                    for j in range(k.size(1)):
                        o32[i].add(torch.xcorr2(x[i + j - 1], k[j]))
            self._test_conv_corr_eq(torch.xcorr3, reference)

        @unittest.skip("Not implemented yet")
        def test_xcorr3_xcorr2_eq_full(self):
            def reference(x, k, o3, o32):
                for i in range(x.size(1)):
                    for j in range(k.size(1)):
                        o32[i].add(torch.xcorr2(x[i], k[k.size(1) - j + 1], 'F'))
            self._test_conv_corr_eq(lambda x, k: torch.xcorr3(x, k, 'F'), reference)

        @unittest.skip("Not implemented yet")
        def test_conv3_conv2_eq_valid(self):
            def reference(x, k, o3, o32):
                for i in range(o3.size(1)):
                    for j in range(k.size(1)):
                        o32[i].add(torch.conv2(x[i + j - 1], k[k.size(1) - j + 1]))
            self._test_conv_corr_eq(torch.conv3, reference)

        @unittest.skip("Not implemented yet")
        def test_fconv3_fconv2_eq(self):
            def reference(x, k, o3, o32):
                for i in range(o3.size(1)):
                    for j in range(k.size(1)):
                        o32[i + j - 1].add(torch.conv2(x[i], k[j], 'F'))
            self._test_conv_corr_eq(lambda x, k: torch.conv3(x, k, 'F'), reference)

        def test_dtype_is_signed(self):
            for dtype in torch.testing.get_all_dtypes():
                self.assertEqual(dtype.is_signed, torch.is_signed(torch.tensor(0, dtype=dtype)))

            self.assertRaisesRegex(RuntimeError, 'not supported for quantized', lambda: torch.quint8.is_signed)
            self.assertRaisesRegex(RuntimeError, 'not supported for quantized', lambda: torch.qint8.is_signed)
            self.assertRaisesRegex(RuntimeError, 'not supported for quantized', lambda: torch.qint32.is_signed)

        def test_RNGState(self):
            state = torch.get_rng_state()
            stateCloned = state.clone()
            before = torch.rand(1000)

            self.assertEqual(state.ne(stateCloned).long().sum(), 0, atol=0, rtol=0)

            torch.set_rng_state(state)
            after = torch.rand(1000)
            self.assertEqual(before, after, atol=0, rtol=0)

        def test_RNGStateAliasing(self):
            # Fork the random number stream at this point
            gen = torch.Generator()
            gen.set_state(torch.get_rng_state())
            self.assertEqual(gen.get_state(), torch.get_rng_state())

            target_value = torch.rand(1000)
            # Dramatically alter the internal state of the main generator
            _ = torch.rand(100000)
            forked_value = torch.rand(1000, generator=gen)
            self.assertEqual(target_value, forked_value, atol=0, rtol=0, msg="RNG has not forked correctly.")

        def test_RNG_after_pickle(self):
            torch.random.manual_seed(100)
            before = torch.rand(10)

            torch.random.manual_seed(100)
            buf = io.BytesIO()
            tensor = torch.Tensor([1, 2, 3])
            ForkingPickler(buf, pickle.HIGHEST_PROTOCOL).dump(tensor)
            after = torch.rand(10)

            self.assertEqual(before, after, atol=0, rtol=0)

        def test_boxMullerState(self):
            torch.manual_seed(123)
            odd_number = 101
            seeded = torch.randn(odd_number)
            state = torch.get_rng_state()
            midstream = torch.randn(odd_number)
            torch.set_rng_state(state)
            repeat_midstream = torch.randn(odd_number)
            torch.manual_seed(123)
            reseeded = torch.randn(odd_number)
            self.assertEqual(midstream, repeat_midstream, atol=0, rtol=0,
                             msg='get_rng_state/set_rng_state not generating same sequence of normally distributed numbers')
            self.assertEqual(seeded, reseeded, atol=0, rtol=0,
                             msg='repeated calls to manual_seed not generating same sequence of normally distributed numbers')

        def test_manual_seed(self):
            rng_state = torch.get_rng_state()
            torch.manual_seed(2)
            x = torch.randn(100)
            self.assertEqual(torch.initial_seed(), 2)
            torch.manual_seed(2)
            y = torch.randn(100)
            self.assertEqual(x, y)

            max_int64 = 0x7fff_ffff_ffff_ffff
            min_int64 = -max_int64 - 1
            max_uint64 = 0xffff_ffff_ffff_ffff
            # Check all boundary cases of valid seed value inputs
            test_cases = [
                # (seed, expected_initial_seed)
                # Positive seeds should be unchanged
                (max_int64, max_int64),
                (max_int64 + 1, max_int64 + 1),
                (max_uint64, max_uint64),
                (0, 0),
                # Negative seeds wrap around starting from the largest seed value
                (-1, max_uint64),
                (min_int64, max_int64 + 1)
            ]
            for seed, expected_initial_seed in test_cases:
                torch.manual_seed(seed)
                actual_initial_seed = torch.initial_seed()
                msg = "expected initial_seed() = %x after calling manual_seed(%x), but got %x instead" % (
                    expected_initial_seed, seed, actual_initial_seed)
                self.assertEqual(expected_initial_seed, actual_initial_seed, msg=msg)
            for invalid_seed in [min_int64 - 1, max_uint64 + 1]:
                with self.assertRaisesRegex(RuntimeError, r'Overflow when unpacking long'):
                    torch.manual_seed(invalid_seed)

            torch.set_rng_state(rng_state)

        def test_numel(self):
            b = torch.ByteTensor(3, 100, 100)
            self.assertEqual(b.nelement(), 3 * 100 * 100)
            self.assertEqual(b.numel(), 3 * 100 * 100)

        def test_empty_storage_view(self):
            # we should be able to "modify" slices of a 0-element
            # array without an error being raised due to
            # trying to resize its storage
            t = torch.from_numpy(np.empty((0, 4)))
            t[:, 1::2] *= 1

        def test_newaxis_numpy_comparison(self):
            def run_test(tensor, *idx):
                npt = tensor.numpy()
                self.assertEqual(tensor[idx], npt[idx])

            # 1D Tensor Tests
            x = torch.arange(0, 10)
            cases = [
                [None],
                [None, None],
                [Ellipsis, None],
                [None, Ellipsis],
                [2, None],
                [None, 2],
                [Ellipsis, None, 2],
                [Ellipsis, 2, None],
                [2, Ellipsis, None],
                [2, None, Ellipsis],
                [None, 2, Ellipsis],
                [None, Ellipsis, 2],
            ]

            for case in cases:
                run_test(x, *case)

            # 2D Tensor Tests
            x = torch.arange(0, 12).view(3, 4)
            cases = [
                [None],
                [None, None],
                [None, None, None],
                [Ellipsis, None],
                [Ellipsis, None, None],
                [None, Ellipsis],
                [None, Ellipsis, None],
                [None, None, Ellipsis],
                [2, None],
                [2, None, Ellipsis],
                [2, Ellipsis, None],
                [None, 2, Ellipsis],
                [Ellipsis, 2, None],
                [Ellipsis, None, 2],
                [None, Ellipsis, 2],
                [1, 2, None],
                [1, 2, Ellipsis, None],
                [1, Ellipsis, 2, None],
                [Ellipsis, 1, None, 2],
                [Ellipsis, 1, 2, None],
                [1, None, 2, Ellipsis],
                [None, 1, Ellipsis, 2],
                [None, 1, 2, Ellipsis],
            ]

            for case in cases:
                run_test(x, *case)

        def _consecutive(self, size, start=1):
            sequence = torch.ones(int(torch.Tensor(size).prod(0))).cumsum(0)
            sequence.add_(start - 1)
            return sequence.resize_(*size)

        def test_newindex(self):
            reference = self._consecutive((3, 3, 3))
            # This relies on __index__() being correct - but we have separate tests for that

            def checkPartialAssign(index):
                reference = torch.zeros(3, 3, 3)
                reference[index] = self._consecutive((3, 3, 3))[index]
                self.assertEqual(reference[index], self._consecutive((3, 3, 3))[index], atol=0, rtol=0)
                reference[index] = 0
                self.assertEqual(reference, torch.zeros(3, 3, 3), atol=0, rtol=0)

            checkPartialAssign(0)
            checkPartialAssign(1)
            checkPartialAssign(2)
            checkPartialAssign((0, 1))
            checkPartialAssign((1, 2))
            checkPartialAssign((0, 2))
            checkPartialAssign(torch.LongTensor((0, 2)))

            with self.assertRaises(IndexError):
                reference[1, 1, 1, 1] = 1
            with self.assertRaises(IndexError):
                reference[1, 1, 1, (1, 1)] = 1
            with self.assertRaises(IndexError):
                reference[3, 3, 3, 3, 3, 3, 3, 3] = 1
            with self.assertRaises(IndexError):
                reference[0.0] = 1
            with self.assertRaises(TypeError):
                reference[0.0:2.0] = 1
            with self.assertRaises(IndexError):
                reference[0.0, 0.0:2.0] = 1
            with self.assertRaises(IndexError):
                reference[0.0, :, 0.0:2.0] = 1
            with self.assertRaises(IndexError):
                reference[0.0, ..., 0.0:2.0] = 1
            with self.assertRaises(IndexError):
                reference[0.0, :, 0.0] = 1

        def test_index_add(self):
            for device in torch.testing.get_all_device_types():
                for dest_contig, src_contig, index_contig in product([True, False], repeat=3):
                    for other_sizes in ((), (4, 5)):
                        for dtype in [torch.int, torch.long]:
                            num_copy, num_dest = 3, 3
                            dest = torch.randn(num_dest, *other_sizes, device=device)
                            if not dest_contig:
                                dest = torch.testing.make_non_contiguous(dest)
                            src = torch.randn(num_copy, *other_sizes, device=device)
                            if not src_contig:
                                src = torch.testing.make_non_contiguous(src)
                            idx = torch.randperm(num_dest, dtype=dtype, device=device).narrow(0, 0, num_copy)
                            if not index_contig:
                                idx = torch.testing.make_non_contiguous(idx)
                            dest2 = dest.clone()
                            dest.index_add_(0, idx, src)
                            for i in range(idx.size(0)):
                                dest2[idx[i]] += src[i]
                            self.assertEqual(dest, dest2)

        # add coverage for issue with atomic add that appeared only for
        # specific dtypes on cuda:
        # https://github.com/pytorch/pytorch/issues/29153
        def test_index_add_all_dtypes(self):
            for device in torch.testing.get_all_device_types():
                for dtype in torch.testing.get_all_math_dtypes(device):
                    for idx_dtype in [torch.int, torch.long]:
                        size = [5, 5]
                        if dtype.is_floating_point or dtype.is_complex:
                            tensor = torch.rand(size, dtype=dtype, device=device)
                        elif dtype.is_signed:
                            tensor = torch.randint(-5, 15, size, dtype=dtype, device=device)
                        else:
                            tensor = torch.randint(0, 10, size, dtype=dtype, device=device)

                        # index_add calls atomicAdd on cuda.
                        zeros = torch.zeros(size, dtype=dtype, device=device)

                        added = zeros.index_add(0, torch.arange(0, size[0], dtype=idx_dtype, device=device), tensor)
                        self.assertEqual(added, tensor)

        def test_take(self):
            def check(src, idx):
                expected = src.contiguous().view(-1).index_select(
                    0, idx.contiguous().view(-1)).view_as(idx)
                actual = src.take(idx)
                self.assertEqual(actual.size(), idx.size())
                self.assertEqual(expected, actual)

            src = torch.randn(2, 3, 5)
            idx = torch.LongTensor([[0, 2], [3, 4]])
            check(src, idx)
            check(src.transpose(1, 2), idx)
            check(src.bool(), idx)

        def test_put_(self):
            def check(dst, idx, value):
                expected = dst.clone(memory_format=torch.contiguous_format).view(-1).index_copy_(
                    0, idx.contiguous().view(-1), value.contiguous().view(-1))
                expected = expected.view_as(dst)
                dst.put_(idx, value)
                self.assertEqual(expected, dst)

            dst = torch.randn(2, 3, 5)
            idx = torch.LongTensor([[0, 2], [3, 4]])
            values = torch.randn(2, 2)
            check(dst, idx, values)
            check(dst.transpose(1, 2), idx, values)

            values = torch.tensor([[False, False], [False, False]])
            check(dst.bool(), idx, values)

        def test_put_accumulate(self):
            dst = torch.ones(2, 2)
            idx = torch.LongTensor([[0, 1], [0, 1]])
            src = torch.Tensor([1, 2, 3, 4])
            dst.put_(idx, src, accumulate=True)
            self.assertEqual(dst.tolist(), [[5, 7], [1, 1]])

        # Fill idx with valid indices.
        @staticmethod
        def _fill_indices(self, idx, dim, dim_size, elems_per_row, m, n, o):
            for i in range(1 if dim == 0 else m):
                for j in range(1 if dim == 1 else n):
                    for k in range(1 if dim == 2 else o):
                        ii = [i, j, k]
                        ii[dim] = slice(0, idx.size(dim) + 1)
                        idx[tuple(ii)] = torch.randperm(dim_size)[0:elems_per_row]

        def test_unflatten(self):
            # test args: tensor, int, sizes
            self.assertEqual(torch.tensor([]).unflatten(0, (0, 1)), torch.empty(0, 1))
            self.assertEqual(torch.tensor([1]).unflatten(0, (1, 1)), torch.tensor([[1]]))
            self.assertEqual(torch.tensor([1, 2, 3, 4]).unflatten(0, (2, 2)), torch.tensor([[1, 2], [3, 4]]))
            self.assertEqual(torch.tensor([1, 2, 3, 4]).unflatten(0, [2, 2]), torch.tensor([[1, 2], [3, 4]]))
            self.assertEqual(torch.tensor([1, 2, 3, 4]).unflatten(0, torch.Size([2, 2])), torch.tensor([[1, 2], [3, 4]]))
            self.assertEqual(torch.ones(2, 10).unflatten(1, (5, 2)), torch.ones(2, 5, 2))

            # test invalid args: tensor, str, sizes
            with self.assertRaisesRegex(TypeError, r"received an invalid combination of arguments"):
                torch.tensor([1]).unflatten('A', (1, 1))

            # test invalid args: tensor, str, namedshape
            with self.assertRaisesRegex(RuntimeError, r"Name 'A' not found in Tensor\[None\]."):
                torch.ones(4).unflatten('A', (('A', 2), ('B', 2)))

            # test other invalid arguments
            with self.assertRaisesRegex(RuntimeError, r"sizes must be non-empty"):
                torch.tensor([1]).unflatten(0, [])
            with self.assertRaisesRegex(RuntimeError, r"Provided sizes \[2, 2\] don't multiply up to the size of dim 0 \(1\)"):
                torch.tensor([1]).unflatten(0, [2, 2])
            with self.assertRaisesRegex(IndexError, r"dimension specified as 0 but tensor has no dimensions"):
                torch.tensor(1).unflatten(0, [0])

        @staticmethod
        def _test_gather(self, cast, test_bounds=True):
            m, n, o = random.randint(10, 20), random.randint(10, 20), random.randint(10, 20)
            elems_per_row = random.randint(1, 10)
            dim = random.randrange(3)

            for dtype in {torch.float32, torch.complex64, torch.complex128}:
                src = torch.randn(m, n, o, dtype=dtype)
                idx_size = [m, n, o]
                idx_size[dim] = elems_per_row
                idx = torch.LongTensor().resize_(*idx_size)
                AbstractTestCases._TestTorchMixin._fill_indices(self, idx, dim, src.size(dim), elems_per_row, m, n, o)

                src = cast(src)
                idx = cast(idx)

                actual = torch.gather(src, dim, idx)
                expected = cast(torch.zeros(idx_size, dtype=dtype))
                for i in range(idx_size[0]):
                    for j in range(idx_size[1]):
                        for k in range(idx_size[2]):
                            ii = [i, j, k]
                            ii[dim] = idx[i, j, k]
                            expected[i, j, k] = src[tuple(ii)]
                self.assertEqual(actual, expected, atol=0, rtol=0)

            bad_src = torch.randn(*[i - 1 for i in idx_size])
            self.assertRaises(RuntimeError, lambda: torch.gather(bad_src, dim, idx))

            # should throw an error when index dtype is not long
            with self.assertRaisesRegex(RuntimeError, 'Expected dtype int64 for index'):
                torch.gather(src, dim, idx.to(torch.int))

            # should throw an error when out.dtype != src.dtype.
            with self.assertRaisesRegex(RuntimeError, 'Expected self.dtype to be equal to src.dtype'):
                torch.gather(src, dim, idx, out=expected.to(torch.int))

            # checks for the same dimensionality
            with self.assertRaisesRegex(RuntimeError, 'Index tensor must have the same number of dimensions as input tensor'):
                torch.gather(src, dim, idx.unsqueeze(-1))

            with self.assertRaisesRegex(RuntimeError, 'Index tensor must have the same number of dimensions as input tensor'):
                torch.gather(src.unsqueeze(-1), dim, idx)

            if test_bounds:
                idx[0][0][0] = 23
                self.assertRaises(RuntimeError, lambda: torch.gather(src, dim, idx))

            src = cast(torch.randn(3, 4, 5))
            expected, idx = src.max(2, True)
            expected = cast(expected)
            idx = cast(idx)
            actual = torch.gather(src, 2, idx)
            self.assertEqual(actual, expected, atol=0, rtol=0)

            # Bool test case
            t = torch.tensor([[False, True], [True, True]])
            self.assertEqual(torch.gather(t, 1, torch.tensor([[0, 0], [1, 0]])), torch.tensor([[False, False], [True, True]]))

        def test_gather(self):
            self._test_gather(self, lambda t: t)

        @staticmethod
        def _test_scatter_add_mult_index_base(self, cast):
            m, n = 30, 40
            idx = torch.zeros(m, n).long()
            src = torch.ones(m, n)
            res0 = torch.zeros(m, n).scatter_add_(0, idx, src)
            res1 = torch.zeros(m, n).scatter_add_(1, idx, src)

            self.assertEqual(res0[0, :], m * torch.ones(n), atol=0, rtol=0)
            self.assertEqual(res1[:, 0], n * torch.ones(m), atol=0, rtol=0)

        def test_scatter_add_mult_index(self):
            self._test_scatter_add_mult_index_base(self, lambda t: t)

        @staticmethod
        def _test_scatter_base(self, cast, method, is_scalar=False, test_bounds=True, reduction=None, *, test_complex=False):
            if test_complex:
                dtypes = [torch.complex64, torch.complex128]
            else:
                dtypes = [torch.float16, torch.float32, torch.float64]

            for dtype in dtypes:
                m, n, o = random.randint(10, 20), random.randint(10, 20), random.randint(10, 20)
                elems_per_row = random.randint(1, 10)
                dim = random.randrange(3)

                idx_size = [m, n, o]
                idx_size[dim] = elems_per_row
                idx = cast(torch.LongTensor().resize_(*idx_size))
                AbstractTestCases._TestTorchMixin._fill_indices(self, idx, dim, ([m, n, o])[dim], elems_per_row, m, n, o)

                src_size = [random.randint(1, 5) + s for s in idx_size]
                if is_scalar:
                    src = random.random()
                else:
                    src = cast(torch.randn(src_size, dtype=dtype))

                base = cast(torch.randn(m, n, o, dtype=dtype))
                if reduction:
                    actual = getattr(base.clone(), method)(dim, idx, src, reduce=reduction)
                else:
                    actual = getattr(base.clone(), method)(dim, idx, src)
                expected = base.clone()
                for i in range(idx_size[0]):
                    for j in range(idx_size[1]):
                        for k in range(idx_size[2]):
                            ii = [i, j, k]
                            ii[dim] = idx[i, j, k]
                            if method == 'scatter_' and not is_scalar:
                                if reduction:
                                    if reduction == "add":
                                        expected[tuple(ii)] += src[i, j, k]
                                    elif reduction == "multiply":
                                        expected[tuple(ii)] *= src[i, j, k]
                                else:
                                    expected[tuple(ii)] = src[i, j, k]
                            elif method == 'scatter_add_':
                                expected[tuple(ii)] += src[i, j, k]
                            else:
                                expected[tuple(ii)] = src
                self.assertEqual(actual, expected, atol=0, rtol=0)

                # should throw an error when self.dtype != src.dtype.
                # we ignore the case when src is Scalar, as it gets
                # cast via src.to<scalar_t>.
                if not is_scalar:
                    with self.assertRaisesRegex(RuntimeError, 'Expected self.dtype to be equal to src.dtype'):
                        getattr(base.clone().type(torch.int), method)(dim, idx, src)

                    with self.assertRaisesRegex(RuntimeError, 'Expected self.dtype to be equal to src.dtype'):
                        getattr(base.clone(), method)(dim, idx, src.type(torch.int))

                # should throw an error when index dtype is not long
                with self.assertRaisesRegex(IndexError, 'Expected dtype int64 for index'):
                    getattr(base.clone(), method)(dim, idx.type(torch.int), src)

                # check for the same dimensionality
                with self.assertRaisesRegex(RuntimeError, 'Index tensor must have the same number of dimensions as self tensor'):
                    getattr(base.clone().unsqueeze(-1), method)(dim, idx, src)

                with self.assertRaisesRegex(RuntimeError, 'Index tensor must have the same number of dimensions as self tensor'):
                    getattr(base.clone(), method)(dim, idx.unsqueeze(-1), src)

                if not is_scalar:
                    with self.assertRaisesRegex(RuntimeError, 'Index tensor must have the same number of dimensions as src tensor'):
                        getattr(base.clone(), method)(dim, idx, src.unsqueeze(-1))

                if test_bounds:
                    idx[0][0][0] = 34
                    with self.assertRaises(RuntimeError):
                        if reduction:
                            getattr(base.clone(), method)(dim, idx, src, reduce=reduction)
                        else:
                            getattr(base.clone(), method)(dim, idx, src)

                # test for empty index, should be a no-op
                idx = cast(torch.LongTensor())
                if reduction:
                    actual = getattr(base.clone(), method)(dim, idx, src, reduce=reduction)
                else:
                    actual = getattr(base.clone(), method)(dim, idx, src)
                self.assertEqual(actual, base, atol=0, rtol=0)

        def test_scatter(self):
            self._test_scatter_base(self, lambda t: t, 'scatter_')

        def test_scatterAdd(self):
            self._test_scatter_base(self, lambda t: t, 'scatter_add_')

        def test_scatterFill(self):
            self._test_scatter_base(self, lambda t: t, 'scatter_', True)

        def test_scatterReduce(self):
            for method in ["add", "multiply"]:
                self._test_scatter_base(self, lambda t: t, 'scatter_', reduction=method)

        def test_masked_scatter(self):
            with warnings.catch_warnings(record=True) as w:
                warnings.simplefilter("always")
                for maskType in [torch.uint8, torch.bool]:
                    for dt in torch.testing.get_all_dtypes():
                        num_copy, num_dest = 3, 10
                        dest = torch.tensor([1, 2, 3, 4, 5, 6, 7, 8, 9, 10], dtype=dt)
                        dest2 = dest.clone()
                        src = torch.tensor([0, 0, 0, 0, 0, 0, 0, 0, 0, 0], dtype=dt)
                        mask = torch.tensor((0, 0, 0, 0, 1, 0, 1, 0, 1, 0), dtype=maskType)

                        if dt == torch.bool:
                            # torch.bool is a special case and is being tested
                            # in a separate test
                            continue

                        # TODO: update test when masked scatter is supported for complex
                        if dt == torch.half or dt.is_complex:
                            self.assertRaises(RuntimeError, lambda: dest.masked_scatter_(mask, src))
                            continue

                        dest.masked_scatter_(mask, src)
                        j = 0
                        for i in range(num_dest):
                            if mask[i]:
                                dest2[i] = src[j]
                                j += 1
                        self.assertEqual(dest, dest2, atol=0, rtol=0)

                        # make source bigger than number of 1s in mask
                        src = torch.tensor([1, 1, 1, 1, 1, 1, 1, 1, 1, 1], dtype=dt)
                        dest.masked_scatter_(mask, src)

                        # make src smaller. this should fail
                        src = torch.randn(num_copy - 1)
                        with self.assertRaises(RuntimeError):
                            dest.masked_scatter_(mask, src)
            self.assertEqual(len(w), 27)

            warn = 'masked_scatter_ received a mask with dtype torch.uint8,'
            for wi in w:
                self.assertEqual(str(wi.message)[0:55], str(warn))

        def test_masked_fill(self):
            with warnings.catch_warnings(record=True) as w:
                warnings.simplefilter("always")
                for dt in torch.testing.get_all_dtypes():
                    for dtype in [torch.uint8, torch.bool]:
                        num_dest = 10
                        dst = torch.tensor([0, 0, 0, 0, 0, 0, 0, 0, 0, 0], dtype=dt)
                        mask = torch.rand(num_dest).mul(2).floor().to(dtype)
                        val = random.random()
                        dst2 = dst.clone()

                        dst.masked_fill_(mask, val)
                        for i in range(num_dest):
                            if mask[i]:
                                dst2[i] = val
                        self.assertEqual(dst, dst2, atol=0, rtol=0)

                        # test non-contiguous case
                        dst = torch.randn(num_dest, num_dest, num_dest).permute((2, 0, 1))
                        dst2 = dst.clone()
                        dst.masked_fill_((dst > 0).to(dtype), val)
                        dst2.masked_fill_((dst2 > 0).to(dtype), val)
                        self.assertEqual(dst, dst2, atol=0, rtol=0)

                self.assertEqual(len(w), 36)

                warn = 'masked_fill_ received a mask with dtype torch.uint8,'
                for wi in w:
                    self.assertEqual(str(wi.message)[0:52], str(warn))

        def test_structseq_repr(self):
            a = torch.arange(250).reshape(5, 5, 10)
            expected = """
            torch.return_types.max(
            values=tensor([[ 40,  41,  42,  43,  44,  45,  46,  47,  48,  49],
                    [ 90,  91,  92,  93,  94,  95,  96,  97,  98,  99],
                    [140, 141, 142, 143, 144, 145, 146, 147, 148, 149],
                    [190, 191, 192, 193, 194, 195, 196, 197, 198, 199],
                    [240, 241, 242, 243, 244, 245, 246, 247, 248, 249]]),
            indices=tensor([[4, 4, 4, 4, 4, 4, 4, 4, 4, 4],
                    [4, 4, 4, 4, 4, 4, 4, 4, 4, 4],
                    [4, 4, 4, 4, 4, 4, 4, 4, 4, 4],
                    [4, 4, 4, 4, 4, 4, 4, 4, 4, 4],
                    [4, 4, 4, 4, 4, 4, 4, 4, 4, 4]]))"""
            self.assertEqual(repr(a.max(1)), textwrap.dedent(expected).strip())

        def test_is_same_size(self):
            t1 = torch.Tensor(3, 4, 9, 10)
            t2 = torch.Tensor(3, 4)
            t3 = torch.Tensor(1, 9, 3, 3)
            t4 = torch.Tensor(3, 4, 9, 10)

            self.assertFalse(t1.is_same_size(t2))
            self.assertFalse(t1.is_same_size(t3))
            self.assertTrue(t1.is_same_size(t4))

        def test_tensor_set(self):
            t1 = torch.Tensor()
            t2 = torch.Tensor(3, 4, 9, 10).uniform_()
            t1.set_(t2)
            self.assertEqual(t1.storage()._cdata, t2.storage()._cdata)
            size = torch.Size([9, 3, 4, 10])
            t1.set_(t2.storage(), 0, size)
            self.assertEqual(t1.size(), size)
            t1.set_(t2.storage(), 0, tuple(size))
            self.assertEqual(t1.size(), size)
            self.assertEqual(t1.stride(), (120, 40, 10, 1))
            stride = (10, 360, 90, 1)
            t1.set_(t2.storage(), 0, size, stride)
            self.assertEqual(t1.stride(), stride)
            t1.set_(t2.storage(), 0, size=size, stride=stride)
            self.assertEqual(t1.size(), size)
            self.assertEqual(t1.stride(), stride)

            # test argument names
            t1 = torch.Tensor()
            # 1. case when source is tensor
            t1.set_(source=t2)
            self.assertEqual(t1.storage()._cdata, t2.storage()._cdata)
            # 2. case when source is storage
            t1.set_(source=t2.storage())
            self.assertEqual(t1.storage()._cdata, t2.storage()._cdata)
            # 3. case when source is storage, and other args also specified
            t1.set_(source=t2.storage(), storage_offset=0, size=size, stride=stride)
            self.assertEqual(t1.size(), size)
            self.assertEqual(t1.stride(), stride)

            t1 = torch.tensor([True, True], dtype=torch.bool)
            t2 = torch.tensor([False, False], dtype=torch.bool)
            t1.set_(t2)
            self.assertEqual(t1.storage()._cdata, t2.storage()._cdata)

        def test_tensor_set_errors(self):
            f_cpu = torch.randn((2, 3), dtype=torch.float32)
            d_cpu = torch.randn((2, 3), dtype=torch.float64)

            # change dtype
            self.assertRaises(RuntimeError, lambda: f_cpu.set_(d_cpu.storage()))
            self.assertRaises(RuntimeError,
                              lambda: f_cpu.set_(d_cpu.storage(), 0, d_cpu.size(), d_cpu.stride()))
            self.assertRaises(RuntimeError, lambda: f_cpu.set_(d_cpu))

            # change device
            if torch.cuda.is_available():
                f_cuda = torch.randn((2, 3), dtype=torch.float32, device='cuda')

                # cpu -> cuda
                self.assertRaises(RuntimeError, lambda: f_cpu.set_(f_cuda.storage()))
                self.assertRaises(RuntimeError,
                                  lambda: f_cpu.set_(f_cuda.storage(), 0, f_cuda.size(), f_cuda.stride()))
                self.assertRaises(RuntimeError, lambda: f_cpu.set_(f_cuda))

                # cuda -> cpu
                self.assertRaises(RuntimeError, lambda: f_cuda.set_(f_cpu.storage()))
                self.assertRaises(RuntimeError,
                                  lambda: f_cuda.set_(f_cpu.storage(), 0, f_cpu.size(), f_cpu.stride()))
                self.assertRaises(RuntimeError, lambda: f_cuda.set_(f_cpu))

        def test_equal(self):
            # Contiguous, 1D
            t1 = torch.Tensor((3, 4, 9, 10))
            t2 = t1.contiguous()
            t3 = torch.Tensor((1, 9, 3, 10))
            t4 = torch.Tensor((3, 4, 9))
            t5 = torch.Tensor()
            self.assertTrue(t1.equal(t2))
            self.assertFalse(t1.equal(t3))
            self.assertFalse(t1.equal(t4))
            self.assertFalse(t1.equal(t5))
            self.assertTrue(torch.equal(t1, t2))
            self.assertFalse(torch.equal(t1, t3))
            self.assertFalse(torch.equal(t1, t4))
            self.assertFalse(torch.equal(t1, t5))

            # Non contiguous, 2D
            s = torch.Tensor(((1, 2, 3, 4), (5, 6, 7, 8)))
            s1 = s[:, 1:3]
            s2 = s1.clone()
            s3 = torch.Tensor(((2, 3), (6, 7)))
            s4 = torch.Tensor(((0, 0), (0, 0)))

            self.assertFalse(s1.is_contiguous())
            self.assertTrue(s1.equal(s2))
            self.assertTrue(s1.equal(s3))
            self.assertFalse(s1.equal(s4))
            self.assertTrue(torch.equal(s1, s2))
            self.assertTrue(torch.equal(s1, s3))
            self.assertFalse(torch.equal(s1, s4))

        def test_element_size(self):
            byte = torch.ByteStorage().element_size()
            char = torch.CharStorage().element_size()
            short = torch.ShortStorage().element_size()
            int = torch.IntStorage().element_size()
            long = torch.LongStorage().element_size()
            float = torch.FloatStorage().element_size()
            double = torch.DoubleStorage().element_size()
            bool = torch.BoolStorage().element_size()
            bfloat16 = torch.BFloat16Storage().element_size()
            complexfloat = torch.ComplexFloatStorage().element_size()
            complexdouble = torch.ComplexDoubleStorage().element_size()

            self.assertEqual(byte, torch.ByteTensor().element_size())
            self.assertEqual(char, torch.CharTensor().element_size())
            self.assertEqual(short, torch.ShortTensor().element_size())
            self.assertEqual(int, torch.IntTensor().element_size())
            self.assertEqual(long, torch.LongTensor().element_size())
            self.assertEqual(float, torch.FloatTensor().element_size())
            self.assertEqual(double, torch.DoubleTensor().element_size())
            self.assertEqual(bool, torch.BoolTensor().element_size())
            self.assertEqual(bfloat16, torch.tensor([], dtype=torch.bfloat16).element_size())
            self.assertEqual(complexfloat, torch.tensor([], dtype=torch.complex64).element_size())
            self.assertEqual(complexdouble, torch.tensor([], dtype=torch.complex128).element_size())

            self.assertGreater(byte, 0)
            self.assertGreater(char, 0)
            self.assertGreater(short, 0)
            self.assertGreater(int, 0)
            self.assertGreater(long, 0)
            self.assertGreater(float, 0)
            self.assertGreater(double, 0)
            self.assertGreater(bool, 0)
            self.assertGreater(bfloat16, 0)
            self.assertGreater(complexfloat, 0)
            self.assertGreater(complexdouble, 0)

            # These tests are portable, not necessarily strict for your system.
            self.assertEqual(byte, 1)
            self.assertEqual(char, 1)
            self.assertEqual(bool, 1)
            self.assertGreaterEqual(short, 2)
            self.assertGreaterEqual(int, 2)
            self.assertGreaterEqual(int, short)
            self.assertGreaterEqual(long, 4)
            self.assertGreaterEqual(long, int)
            self.assertGreaterEqual(double, float)

        def test_permute(self):
            orig = [1, 2, 3, 4, 5, 6, 7]
            perm = torch.randperm(7).tolist()
            x = torch.Tensor(*orig).fill_(0)
            new = [i - 1 for i in x.permute(*perm).size()]
            self.assertEqual(perm, new)
            self.assertEqual(x.size(), orig)

        def test_reversed(self):
            val = torch.arange(0, 10)
            self.assertEqual(reversed(val), torch.arange(9, -1, -1))

            val = torch.arange(1, 10).view(3, 3)
            self.assertEqual(reversed(val), torch.tensor([[7, 8, 9], [4, 5, 6], [1, 2, 3]]))

            val = torch.tensor(42)
            self.assertEqual(reversed(val), torch.tensor(42))

        def test_contains(self):
            x = torch.arange(0, 10)
            self.assertEqual(4 in x, True)
            self.assertEqual(12 in x, False)

            x = torch.arange(1, 10).view(3, 3)
            val = torch.arange(1, 4)
            self.assertEqual(val in x, True)
            val += 10
            self.assertEqual(val in x, False)

            self.assertRaisesRegex(
                RuntimeError,
                "Tensor.__contains__ only supports Tensor or scalar, but you passed in a {}.".format(type("foo")),
                lambda: "foo" in x)
            self.assertRaisesRegex(
                RuntimeError,
                "Tensor.__contains__ only supports Tensor or scalar, but you passed in a {}.".format(type([1, 2])),
                lambda: [1, 2] in x)

        def test_deepcopy_parameter(self):
            from copy import deepcopy
            l = torch.nn.Linear(10, 1)
            s = l.state_dict(keep_vars=True)
            self.assertEqual(torch.nn.Parameter, type(s['weight']))
            self.assertEqual(torch.nn.Parameter, type(s['bias']))

            s2 = deepcopy(s)
            self.assertEqual(torch.nn.Parameter, type(s2['weight']))
            self.assertEqual(torch.nn.Parameter, type(s2['bias']))

        def test_pickle(self):
            import pickle
            a = torch.randn(5, 5)
            serialized = pickle.dumps(a)
            b = pickle.loads(serialized)
            self.assertEqual(a, b)

        def test_pickle_parameter(self):
            import pickle
            a = torch.nn.Parameter(torch.randn(5, 5))
            serialized = pickle.dumps(a)
            b = pickle.loads(serialized)
            self.assertTrue(isinstance(b, torch.nn.Parameter))
            self.assertEqual(a.requires_grad, b.requires_grad)
            self.assertEqual(a, b)

        def test_pickle_parameter_no_requires_grad(self):
            import pickle
            a = torch.nn.Parameter(torch.randn(5, 5), requires_grad=False)
            serialized = pickle.dumps(a)
            b = pickle.loads(serialized)
            self.assertTrue(isinstance(b, torch.nn.Parameter))
            self.assertEqual(a.requires_grad, b.requires_grad)
            self.assertEqual(a, b)

        def test_pickle_dtype(self):
            t = torch.float32
            serialized = pickle.dumps(t)
            b = pickle.loads(serialized)
            self.assertTrue(isinstance(b, torch.dtype))
            self.assertEqual(id(b), id(t))

        def test_pickle_size(self):
            a = torch.rand(10).size()
            serialized = pickle.dumps(a)
            b = pickle.loads(serialized)
            self.assertTrue(isinstance(b, torch.Size))
            self.assertEqual(a, b)

        def test_pickle_function(self):
            # https://github.com/pytorch/pytorch/issues/37703
            a = torch.tanh
            serialized = pickle.dumps(a)
            b = pickle.loads(serialized)
            self.assertEqual(a, b)

        def test_generator_cpu(self):
            # test default generators are equal
            self.assertEqual(torch.default_generator, torch.default_generator)

            # tests Generator API
            # manual_seed, seed, initial_seed, get_state, set_state
            g1 = torch.Generator()
            g2 = torch.Generator()
            g1.manual_seed(12345)
            g2.manual_seed(12345)
            self.assertEqual(g1.initial_seed(), g2.initial_seed())

            g1.seed()
            g2.seed()
            self.assertNotEqual(g1.initial_seed(), g2.initial_seed())

            g1 = torch.Generator()
            g2_state = g2.get_state()
            g2_randn = torch.randn(1, generator=g2)
            g1.set_state(g2_state)
            g1_randn = torch.randn(1, generator=g1)
            self.assertEqual(g1_randn, g2_randn)

            default_state = torch.default_generator.get_state()
            q = torch.Tensor(100)
            g1_normal = q.normal_()
            g2 = torch.Generator()
            g2.set_state(default_state)
            g2_normal = q.normal_(generator=g2)
            self.assertEqual(g1_normal, g2_normal)

        def test_invalid_generator_raises(self):
            self.assertRaises(RuntimeError, lambda: torch.Generator('opengl'))

        def test_sobolengine_unscrambled_lowdim(self):
            engine_1d = torch.quasirandom.SobolEngine(1)
            expected_1d = torch.tensor([0.5, 0.75, 0.25, 0.375, 0.875, 0.625, 0.125, 0.1875, 0.6875, 0.9375])
            actual_1d = engine_1d.draw(10)
            self.assertEqual(actual_1d.view(-1), expected_1d)
            self.assertEqual(actual_1d.size(), torch.Size([10, 1]))

            # Test out kwarg
            engine_1d.reset()
            actual_1d_out = torch.Tensor().float()
            engine_1d.draw(10, out=actual_1d_out)
            self.assertEqual(actual_1d.view(-1), expected_1d)

            engine_3d = torch.quasirandom.SobolEngine(3)
            expected_3d = torch.tensor([0.5, 0.75, 0.25, 0.625, 0.125, 0.375, 0.875, 0.3125, 0.8125, 0.5625])
            actual_3d = engine_3d.draw(10)
            self.assertEqual(actual_3d[:, 2], expected_3d)
            self.assertEqual(actual_3d[:, 0], expected_1d)
            self.assertEqual(actual_3d.size(), torch.Size([10, 3]))

            engine_3d = torch.quasirandom.SobolEngine(3)
            draws = torch.cat([engine_3d.draw() for _ in range(0, 10)])
            self.assertEqual(draws, actual_3d)

            engine_3d = torch.quasirandom.SobolEngine(3).fast_forward(5)
            draws = engine_3d.draw(5)
            self.assertEqual(draws, actual_3d[5:])
            engine_3d.reset()
            self.assertEqual(engine_3d.draw(3), actual_3d[:3])
            engine_3d.fast_forward(2)
            self.assertEqual(engine_3d.draw(5), actual_3d[5:])

        def test_sobolengine_unscrambled_highdim(self):
            from collections import Counter
            engine = torch.quasirandom.SobolEngine(1111)
            count1 = dict(Counter(engine.draw().view(-1).tolist()))
            count2 = dict(Counter(engine.draw().view(-1).tolist()))
            count3 = dict(Counter(engine.draw().view(-1).tolist()))
            self.assertTrue(count1 == {0.5: 1111})
            self.assertTrue(count2 == {0.25: 580, 0.75: 531})
            self.assertTrue(count3 == {0.25: 531, 0.75: 580})

            engine = torch.quasirandom.SobolEngine(1111)
            draws = engine.draw(1000)
            self.assertTrue(torch.all(draws <= 1))
            self.assertTrue(torch.all(draws >= 0))

        def test_sobolengine_scrambled_lowdim(self):
            engine_1d = torch.quasirandom.SobolEngine(1, scramble=True, seed=1729)
            expected_1d = [0.16478512, 0.43221009, 0.84261382, 0.99750268, 0.27460563,
                           0.01084163, 0.73373985, 0.65039611, 0.12329865, 0.35587373]
            actual_1d = engine_1d.draw(10)
            self.assertEqual(actual_1d.flatten(), torch.tensor(expected_1d), atol=1e-5, rtol=0)
            self.assertEqual(actual_1d.size(), torch.Size([10, 1]))
            # make sure random seed if chosen if none is provided
            engine_1d_a = torch.quasirandom.SobolEngine(1, scramble=True)
            engine_1d_b = torch.quasirandom.SobolEngine(1, scramble=True)
            self.assertNotEqual(engine_1d_a.draw(2), engine_1d_b.draw(2))

            engine_3d = torch.quasirandom.SobolEngine(3, scramble=True, seed=1729)
            expected_3d = [0.32642800, 0.17881306, 0.68837059, 0.46492538, 0.91789097,
                           0.58075899, 0.03642474, 0.68229187, 0.20051685, 0.30083340]
            actual_3d = engine_3d.draw(10)
            self.assertEqual(actual_3d[:, 2], torch.tensor(expected_3d))
            self.assertEqual(actual_3d.size(), torch.Size([10, 3]))

            engine_3d = torch.quasirandom.SobolEngine(3, scramble=True, seed=1729)
            draws = torch.cat([engine_3d.draw() for _ in range(0, 10)])
            self.assertEqual(draws, actual_3d)

            engine_3d = torch.quasirandom.SobolEngine(3, scramble=True, seed=1729)
            engine_3d.fast_forward(5)
            draws = engine_3d.draw(5)
            self.assertEqual(draws, actual_3d[5:])
            engine_3d.reset()
            self.assertEqual(engine_3d.draw(3), actual_3d[:3])
            engine_3d.fast_forward(2)
            self.assertEqual(engine_3d.draw(5), actual_3d[5:])

        def test_sobolengine_scrambled_lowdim_default_rng(self):
            expected_1d = [0.039826, 0.484409, 0.953192, 0.799275, 0.267996]
            torch.manual_seed(123456)
            engine_1d = torch.quasirandom.SobolEngine(1, scramble=True)
            actual_1d = engine_1d.draw(5)
            self.assertEqual(actual_1d[:, 0], expected_1d)
            torch.manual_seed(123456)
            expected_3d = [0.133490, 0.480183, 0.855304, 0.970967, 0.345844]
            engine_3d = torch.quasirandom.SobolEngine(3, scramble=True)
            actual_3d = engine_3d.draw(5)
            self.assertEqual(actual_3d[:, 0], expected_3d)

        def test_sobolengine_scrambled_highdim(self):
            engine = torch.quasirandom.SobolEngine(1111, scramble=True)
            draws = engine.draw(1000)
            self.assertTrue(torch.all(draws <= 1))
            self.assertTrue(torch.all(draws >= 0))

        def test_parsing_int64(self):
            # accepts integer arguments
            x = torch.cumsum(torch.ones(5, 5), 0)
            self.assertEqual(x, torch.cumsum(torch.ones(5, 5), torch.tensor(0)))
            # doesn't accept floating point variables
            self.assertRaises(TypeError, lambda: torch.cumsum(torch.ones(5, 5), torch.tensor(0.)))

        def test_parsing_double(self):
            # accepts floating point and integer arguments
            x = torch.randn(2, 3)
            torch.isclose(x, x, 1, 1)
            self.assertTrue(torch.isclose(x, x, 1, 1).all())
            self.assertTrue(torch.isclose(x, x, 1.5, 1.).all())
            # accepts floating point and integer tensors
            self.assertTrue(torch.isclose(x, x, torch.tensor(1), torch.tensor(1)).all())
            self.assertTrue(torch.isclose(x, x, torch.tensor(1.5), torch.tensor(1.)).all())
            # doesn't accept variables with requires_grad
            self.assertRaises(TypeError,
                              lambda: torch.isclose(x, x, torch.tensor(1.5), torch.tensor(1., requires_grad=True)).all())

        def test_parsing_intlist(self):
            #  parse with integer variables
            self.assertEqual(torch.Size([3, 4]), torch.ones((torch.tensor(3), torch.tensor(4))).shape)
            self.assertEqual(torch.Size([3, 4]), torch.ones(torch.tensor(3), torch.tensor(4)).shape)
            # parse with numpy integers
            self.assertEqual(torch.Size([3, 4]), torch.ones((np.array(3), np.int64(4))).shape)
            self.assertEqual(torch.Size([3, 4]), torch.ones(np.array(3), np.int64(4)).shape)
            self.assertEqual(torch.Size([3, 4]), torch.ones((np.int64(3), np.array(4))).shape)
            self.assertEqual(torch.Size([3, 4]), torch.ones(np.int64(3), np.array(4)).shape)

            # fail parse with float variables
            self.assertRaises(TypeError, lambda: torch.ones((torch.tensor(3.), torch.tensor(4))))
            # fail parse with numpy floats
            self.assertRaises(TypeError, lambda: torch.ones((np.float(3.), torch.tensor(4))))
            self.assertRaises(TypeError, lambda: torch.ones((np.array(3.), torch.tensor(4))))

            # fail parse with > 1 element variables
            self.assertRaises(TypeError, lambda: torch.ones(torch.tensor(3, 3)))
            self.assertRaises(TypeError, lambda: torch.ones((torch.tensor(3, 3))))
            self.assertRaises(TypeError, lambda: torch.ones(np.array(3, 3)))
            self.assertRaises(TypeError, lambda: torch.ones((np.array(3, 3))))

            # fail parse with additional positional args after intlist arg
            self.assertRaisesRegex(TypeError,
                                   "received an invalid combination of arguments",
                                   lambda: torch.LongTensor((6, 0), 1, 1, 0))
            self.assertRaisesRegex(TypeError,
                                   "missing 1 required positional arguments",
                                   lambda: torch.tensor().new_zeros((5, 5), 0))

        def test_half_tensor(self):
            devices = ["cpu"]
            if torch.cuda.is_available():
                devices.append("cuda")

            # contiguous tensor
            # non-contiguous tensor
            # dense non-overlapping tensor
            # non-dense non-overlapping sliced tensor
            # non-dense overlapping equal strides
            for device in devices:
                tset = (
                    torch.randn(4, 3, 2, device=device, dtype=torch.float).contiguous(),
                    torch.randn(4, 3, 2, device=device, dtype=torch.float).transpose(0, 1),
                    torch.randn(4, 3, 2, device=device, dtype=torch.float),
                    torch.randn(4, 3, 2, device=device, dtype=torch.float)[:, :, ::2],
                    torch.empty_strided(
                        (4, 2, 3), (10, 3, 3), device=device, dtype=torch.float
                    ).copy_(torch.rand((4, 2, 3), dtype=torch.float, device=device)),
                )

                for x in tset:
                    self.assertEqual(x.half().float(), x, atol=1e-3, rtol=0)
                    xh = x.half()
                    with tempfile.NamedTemporaryFile() as f:
                        torch.save(xh, f)
                        f.seek(0)
                        xh2 = torch.load(f)
                        self.assertEqual(xh.float(), xh2.float())

        def test_from_buffer(self):
            a = bytearray([1, 2, 3, 4])
            self.assertEqual(torch.ByteStorage.from_buffer(a).tolist(), [1, 2, 3, 4])
            shorts = torch.ShortStorage.from_buffer(a, 'big')
            self.assertEqual(shorts.size(), 2)
            self.assertEqual(shorts.tolist(), [258, 772])
            ints = torch.IntStorage.from_buffer(a, 'little')
            self.assertEqual(ints.size(), 1)
            self.assertEqual(ints[0], 67305985)
            f = bytearray([0x40, 0x10, 0x00, 0x00])
            floats = torch.FloatStorage.from_buffer(f, 'big')
            self.assertEqual(floats.size(), 1)
            self.assertEqual(floats[0], 2.25)

            f = bytearray([0x00, 0x01, 0x02, 0x03, 0x04, 0x05, 0x10, 0x40])
            bools = torch.BoolStorage.from_buffer(f, 'big')
            self.assertEqual(bools.size(), 8)
            self.assertEqual(bools.tolist(), [False, True, True, True, True, True, True, True])
            self.assertEqual(bools.type(), 'torch.BoolStorage')

            f = bytearray(b'\x80\x02\x8a\nl\xfc\x9cF\xf9 j\xa8P\x19.\x80\x02M\xe9')
            bools = torch.BoolStorage.from_buffer(f, 'big')
            self.assertEqual(bools.size(), 19)

            f = bytearray(b'\0x4A')
            bools = torch.BoolStorage.from_buffer(f, 'big')
            self.assertEqual(bools.size(), 4)
            self.assertEqual(bools.tolist(), [False, True, True, True])

        def test_storage_casts(self):
            storage = torch.IntStorage([-1, 0, 1, 2, 3, 4])
            self.assertEqual(storage.size(), 6)
            self.assertEqual(storage.tolist(), [-1, 0, 1, 2, 3, 4])
            self.assertEqual(storage.type(), 'torch.IntStorage')
            self.assertIs(storage.dtype, torch.int32)

            floatStorage = storage.float()
            self.assertEqual(floatStorage.size(), 6)
            self.assertEqual(floatStorage.tolist(), [-1, 0, 1, 2, 3, 4])
            self.assertEqual(floatStorage.type(), 'torch.FloatStorage')
            self.assertEqual(floatStorage.int().tolist(), [-1, 0, 1, 2, 3, 4])
            self.assertIs(floatStorage.dtype, torch.float32)

            halfStorage = storage.half()
            self.assertEqual(halfStorage.size(), 6)
            self.assertEqual(halfStorage.tolist(), [-1, 0, 1, 2, 3, 4])
            self.assertEqual(halfStorage.type(), 'torch.HalfStorage')
            self.assertEqual(halfStorage.int().tolist(), [-1, 0, 1, 2, 3, 4])
            self.assertIs(halfStorage.dtype, torch.float16)

            bfloat16Storage = storage.bfloat16()
            self.assertEqual(bfloat16Storage.size(), 6)
            self.assertEqual(bfloat16Storage.tolist(), [-1, 0, 1, 2, 3, 4])
            self.assertEqual(bfloat16Storage.type(), 'torch.BFloat16Storage')
            self.assertEqual(bfloat16Storage.int().tolist(), [-1, 0, 1, 2, 3, 4])
            self.assertIs(bfloat16Storage.dtype, torch.bfloat16)

            longStorage = storage.long()
            self.assertEqual(longStorage.size(), 6)
            self.assertEqual(longStorage.tolist(), [-1, 0, 1, 2, 3, 4])
            self.assertEqual(longStorage.type(), 'torch.LongStorage')
            self.assertEqual(longStorage.int().tolist(), [-1, 0, 1, 2, 3, 4])
            self.assertIs(longStorage.dtype, torch.int64)

            shortStorage = storage.short()
            self.assertEqual(shortStorage.size(), 6)
            self.assertEqual(shortStorage.tolist(), [-1, 0, 1, 2, 3, 4])
            self.assertEqual(shortStorage.type(), 'torch.ShortStorage')
            self.assertEqual(shortStorage.int().tolist(), [-1, 0, 1, 2, 3, 4])
            self.assertIs(shortStorage.dtype, torch.int16)

            doubleStorage = storage.double()
            self.assertEqual(doubleStorage.size(), 6)
            self.assertEqual(doubleStorage.tolist(), [-1.0, 0.0, 1.0, 2.0, 3.0, 4.0])
            self.assertEqual(doubleStorage.type(), 'torch.DoubleStorage')
            self.assertEqual(doubleStorage.int().tolist(), [-1, 0, 1, 2, 3, 4])
            self.assertIs(doubleStorage.dtype, torch.float64)

            charStorage = storage.char()
            self.assertEqual(charStorage.size(), 6)
            self.assertEqual(charStorage.tolist(), [-1.0, 0.0, 1.0, 2.0, 3.0, 4.0])
            self.assertEqual(charStorage.type(), 'torch.CharStorage')
            self.assertEqual(charStorage.int().tolist(), [-1, 0, 1, 2, 3, 4])
            self.assertIs(charStorage.dtype, torch.int8)

            byteStorage = storage.byte()
            self.assertEqual(byteStorage.size(), 6)
            self.assertEqual(byteStorage.tolist(), [255, 0, 1, 2, 3, 4])
            self.assertEqual(byteStorage.type(), 'torch.ByteStorage')
            self.assertEqual(byteStorage.int().tolist(), [255, 0, 1, 2, 3, 4])
            self.assertIs(byteStorage.dtype, torch.uint8)

            boolStorage = storage.bool()
            self.assertEqual(boolStorage.size(), 6)
            self.assertEqual(boolStorage.tolist(), [True, False, True, True, True, True])
            self.assertEqual(boolStorage.type(), 'torch.BoolStorage')
            self.assertEqual(boolStorage.int().tolist(), [1, 0, 1, 1, 1, 1])
            self.assertIs(boolStorage.dtype, torch.bool)

            complexfloat_storage = torch.ComplexFloatStorage([-1, 0, 1 + 2j, 2.5j, 3.5, 4 - 2j])
            self.assertEqual(complexfloat_storage.size(), 6)
            self.assertEqual(complexfloat_storage.tolist(), [-1, 0, 1 + 2j, 2.5j, 3.5, 4 - 2j])
            self.assertEqual(complexfloat_storage.type(), 'torch.ComplexFloatStorage')
            self.assertIs(complexfloat_storage.dtype, torch.complex64)

            complexdouble_storage = complexfloat_storage.complex_double()
            self.assertEqual(complexdouble_storage.size(), 6)
            self.assertEqual(complexdouble_storage.tolist(), [-1, 0, 1 + 2j, 2.5j, 3.5, 4 - 2j])
            self.assertEqual(complexdouble_storage.type(), 'torch.ComplexDoubleStorage')
            self.assertIs(complexdouble_storage.dtype, torch.complex128)

        def test_from_file(self):
            def assert_with_filename(filename):
                size = 10000
                s1 = torch.FloatStorage.from_file(filename, True, size)
                t1 = torch.FloatTensor(s1).copy_(torch.randn(size))

                # check mapping
                s2 = torch.FloatStorage.from_file(filename, True, size)
                t2 = torch.FloatTensor(s2)
                self.assertEqual(t1, t2, atol=0, rtol=0)

                # check changes to t1 from t2
                rnum = random.uniform(-1, 1)
                t1.fill_(rnum)
                self.assertEqual(t1, t2, atol=0, rtol=0)

                # check changes to t2 from t1
                rnum = random.uniform(-1, 1)
                t2.fill_(rnum)
                self.assertEqual(t1, t2, atol=0, rtol=0)

                # release the tensors
                del s1, t1, s2, t2

            with TemporaryFileName() as fname:
                assert_with_filename(fname)

            if IS_FILESYSTEM_UTF8_ENCODING:
                with TemporaryDirectoryName(suffix='中文') as dname, TemporaryFileName(dir=dname) as fname:
                    assert_with_filename(fname)

        def test_torch_from_file(self):
            def assert_with_filename(filename):
                size = 10000
                s1 = torch.from_file(filename, True, size, dtype=torch.float)
                t1 = torch.FloatTensor(s1).copy_(torch.randn(size))

                # check mapping
                s2 = torch.from_file(filename, True, size, dtype=torch.float)
                t2 = torch.FloatTensor(s2)
                self.assertEqual(t1, t2, atol=0, rtol=0)

                # check changes to t1 from t2
                rnum = random.uniform(-1, 1)
                t1.fill_(rnum)
                self.assertEqual(t1, t2, atol=0, rtol=0)

                # check changes to t2 from t1
                rnum = random.uniform(-1, 1)
                t2.fill_(rnum)
                self.assertEqual(t1, t2, atol=0, rtol=0)

                # release the tensors
                del s1, t1, s2, t2

            with TemporaryFileName() as fname:
                assert_with_filename(fname)

            if IS_FILESYSTEM_UTF8_ENCODING:
                with TemporaryDirectoryName(suffix='中文') as dname, TemporaryFileName(dir=dname) as fname:
                    assert_with_filename(fname)

        def test_print(self):
            default_type = torch.Tensor().type()
            for t in torch._tensor_classes:
                if t == torch.HalfTensor:
                    continue  # HalfTensor does not support fill
                if t.is_sparse:
                    continue
                if t.is_cuda and not torch.cuda.is_available():
                    continue
                obj = t(100, 100).fill_(1)
                obj.__repr__()
                str(obj)
            # test half tensor
            obj = torch.rand(100, 100, device='cpu').half()
            obj.__repr__()
            str(obj)
            for t in torch._storage_classes:
                if t == torch.BFloat16Storage:
                    continue  # Fix once fill is enabled for bfloat16
                if t.is_cuda and not torch.cuda.is_available():
                    continue
                if t == torch.BoolStorage or t == torch.cuda.BoolStorage:
                    obj = t(100).fill_(True)
                else:
                    obj = t(100).fill_(1)
                obj.__repr__()
                str(obj)

            # test complex tensor
            # complex tensor print uses two formatters, one for real values
            # and the other for imag values. this is consistent with numpy
            x = torch.tensor([2.3 + 4j, 7 + 6j])
            self.assertEqual(x.__repr__(), str(x))
            self.assertExpectedInline(str(x), '''tensor([2.3000+4.j, 7.0000+6.j])''')

            # test scientific notation for complex tensors
            x = torch.tensor([1e28 + 2j , -1e-28j])
            self.assertEqual(x.__repr__(), str(x))
            self.assertExpectedInline(str(x), '''tensor([1.0000e+28+2.0000e+00j, -0.0000e+00-1.0000e-28j])''')

            # test big integer
            x = torch.tensor(2341234123412341)
            self.assertEqual(x.__repr__(), str(x))
            self.assertExpectedInline(str(x), '''tensor(2341234123412341)''')

            # test scientific notation
            x = torch.tensor([1e28, 1e-28])
            self.assertEqual(x.__repr__(), str(x))
            self.assertExpectedInline(str(x), '''tensor([1.0000e+28, 1.0000e-28])''')

            # test scientific notation using set_printoptions
            x = torch.tensor([1e2, 1e-2])
            torch.set_printoptions(sci_mode=True)
            self.assertEqual(x.__repr__(), str(x))
            self.assertExpectedInline(str(x), '''tensor([1.0000e+02, 1.0000e-02])''')
            torch.set_printoptions(sci_mode=False)
            self.assertEqual(x.__repr__(), str(x))
            self.assertExpectedInline(str(x), '''tensor([  100.0000,     0.0100])''')
            torch.set_printoptions(sci_mode=None)  # reset to the default value

            # test no leading space if all elements positive
            x = torch.tensor([1, 2])
            self.assertEqual(x.__repr__(), str(x))
            self.assertExpectedInline(str(x), '''tensor([1, 2])''')

            # test for leading space if there are negative elements
            x = torch.tensor([1, -2])
            self.assertEqual(x.__repr__(), str(x))
            self.assertExpectedInline(str(x), '''tensor([ 1, -2])''')

            # test inf and nan
            x = torch.tensor([4, inf, 1.5, -inf, 0, nan, 1])
            self.assertEqual(x.__repr__(), str(x))
            self.assertExpectedInline(str(x), '''tensor([4.0000,    inf, 1.5000,   -inf, 0.0000,    nan, 1.0000])''')

            y = torch.tensor([4, inf, complex(1.5, inf), complex(-inf, 4), 0, complex(nan, inf), complex(3, nan)])
            self.assertEqual(y.__repr__(), str(y))
            expected_str = '''\
tensor([4.0000+0.j,    inf+0.j, 1.5000+infj,   -inf+4.j, 0.0000+0.j,    nan+infj,
        3.0000+nanj])'''
            self.assertExpectedInline(str(y), expected_str)

            # test dtype
            torch.set_default_dtype(torch.float)
            x = torch.tensor([1e-324, 1e-323, 1e-322, 1e307, 1e308, 1e309], dtype=torch.float64)
            self.assertEqual(x.__repr__(), str(x))
            expected_str = '''\
tensor([ 0.0000e+00, 9.8813e-324, 9.8813e-323, 1.0000e+307, 1.0000e+308,
                inf], dtype=torch.float64)'''
            self.assertExpectedInline(str(x), expected_str)

            # test changing default dtype
            torch.set_default_dtype(torch.float64)
            self.assertEqual(x.__repr__(), str(x))
            expected_str = '''\
tensor([ 0.0000e+00, 9.8813e-324, 9.8813e-323, 1.0000e+307, 1.0000e+308,
                inf])'''
            self.assertExpectedInline(str(x), expected_str)

            # test summary
            x = torch.zeros(10000)
            self.assertEqual(x.__repr__(), str(x))
            self.assertExpectedInline(str(x), '''tensor([0., 0., 0.,  ..., 0., 0., 0.])''')

            # test internal summary function
            x = torch.rand(1, 20, 5, 30)
            summary = torch._tensor_str.get_summarized_data(x)
            self.assertEqual(summary.shape, (1, 6, 5, 6))
            first_and_last = [0, 1, 2, -3, -2, -1]
            self.assertEqual(summary, x[:, first_and_last][..., first_and_last])

            # test device
            if torch.cuda.is_available():
                x = torch.tensor([123], device='cuda:0')
                self.assertEqual(x.__repr__(), str(x))
                self.assertExpectedInline(str(x), '''tensor([123], device='cuda:0')''')

                # test changing default to cuda
                torch.set_default_tensor_type(torch.cuda.FloatTensor)
                self.assertEqual(x.__repr__(), str(x))
                self.assertExpectedInline(str(x), '''tensor([123])''')

                # test printing a tensor on a different gpu than current one.
                if torch.cuda.device_count() >= 2:
                    with torch.cuda.device(1):
                        self.assertEqual(x.__repr__(), str(x))
                        self.assertExpectedInline(str(x), '''tensor([123], device='cuda:0')''')

                # test printing cpu tensor when default device is cuda
                y = torch.tensor([123], device='cpu')
                self.assertEqual(y.__repr__(), str(y))
                self.assertExpectedInline(str(y), '''tensor([123], device='cpu')''')
            torch.set_default_tensor_type(default_type)


            # test integral floats and requires_grad
            x = torch.tensor([123.], requires_grad=True)
            self.assertEqual(x.__repr__(), str(x))
            self.assertExpectedInline(str(x), '''tensor([123.], requires_grad=True)''')

            # test non-contiguous print
            # sliced tensor should have > PRINT_OPTS.threshold elements
            x = torch.ones(100, 2, 2, 10)
            y = x.as_strided(size=(100, 2, 10), stride=(2 * 2 * 10, 2 * 10, 1))
            self.assertEqual(str(y), y.__repr__())
            expected_str = '''\
tensor([[[1., 1., 1.,  ..., 1., 1., 1.],
         [1., 1., 1.,  ..., 1., 1., 1.]],

        [[1., 1., 1.,  ..., 1., 1., 1.],
         [1., 1., 1.,  ..., 1., 1., 1.]],

        [[1., 1., 1.,  ..., 1., 1., 1.],
         [1., 1., 1.,  ..., 1., 1., 1.]],

        ...,

        [[1., 1., 1.,  ..., 1., 1., 1.],
         [1., 1., 1.,  ..., 1., 1., 1.]],

        [[1., 1., 1.,  ..., 1., 1., 1.],
         [1., 1., 1.,  ..., 1., 1., 1.]],

        [[1., 1., 1.,  ..., 1., 1., 1.],
         [1., 1., 1.,  ..., 1., 1., 1.]]])\
'''

            self.assertExpectedInline(str(y), expected_str)

            x = torch.ones(100, 2, 2, 10) * (1 + 1j)
            y = x.as_strided(size=(100, 2, 10), stride=(2 * 2 * 10, 2 * 10, 1))
            self.assertEqual(str(y), y.__repr__())
            expected_str = '''\
tensor([[[1.+1.j, 1.+1.j, 1.+1.j,  ..., 1.+1.j, 1.+1.j, 1.+1.j],
         [1.+1.j, 1.+1.j, 1.+1.j,  ..., 1.+1.j, 1.+1.j, 1.+1.j]],

        [[1.+1.j, 1.+1.j, 1.+1.j,  ..., 1.+1.j, 1.+1.j, 1.+1.j],
         [1.+1.j, 1.+1.j, 1.+1.j,  ..., 1.+1.j, 1.+1.j, 1.+1.j]],

        [[1.+1.j, 1.+1.j, 1.+1.j,  ..., 1.+1.j, 1.+1.j, 1.+1.j],
         [1.+1.j, 1.+1.j, 1.+1.j,  ..., 1.+1.j, 1.+1.j, 1.+1.j]],

        ...,

        [[1.+1.j, 1.+1.j, 1.+1.j,  ..., 1.+1.j, 1.+1.j, 1.+1.j],
         [1.+1.j, 1.+1.j, 1.+1.j,  ..., 1.+1.j, 1.+1.j, 1.+1.j]],

        [[1.+1.j, 1.+1.j, 1.+1.j,  ..., 1.+1.j, 1.+1.j, 1.+1.j],
         [1.+1.j, 1.+1.j, 1.+1.j,  ..., 1.+1.j, 1.+1.j, 1.+1.j]],

        [[1.+1.j, 1.+1.j, 1.+1.j,  ..., 1.+1.j, 1.+1.j, 1.+1.j],
         [1.+1.j, 1.+1.j, 1.+1.j,  ..., 1.+1.j, 1.+1.j, 1.+1.j]]])\
'''
            self.assertExpectedInline(str(y), expected_str)

            # test print 0-dim tensor: there's no 0-dim in Numpy, we match arrayprint style
            x = torch.tensor(0.00002)
            self.assertEqual(x.__repr__(), str(x))
            self.assertExpectedInline(str(x), '''tensor(2.0000e-05)''')

            # test print boolean tensor
            x = torch.tensor([True])
            self.assertEqual(x.__repr__(), str(x))
            self.assertExpectedInline(str(x), '''tensor([True])''')

            x = torch.tensor(True)
            self.assertEqual(x.__repr__(), str(x))
            self.assertExpectedInline(str(x), '''tensor(True)''')

            # [Numpy] test print float in sci_mode when min < 0.0001.
            x = torch.tensor([0.00002])
            self.assertEqual(x.__repr__(), str(x))
            self.assertExpectedInline(str(x), '''tensor([2.0000e-05])''')

            # [Numpy] test print complex in sci_mode when real_min < 0.0001 and (or) imag_min < 0.0001.
            x = torch.tensor([0.00002]) * (1 + 1j)
            self.assertEqual(x.__repr__(), str(x))
            self.assertExpectedInline(str(x), '''tensor([2.0000e-05+2.0000e-05j])''')

            # [Numpy] test print float in sci_mode when max > 1e8.
            # TODO: Pytorch uses fixed precision to print, while Numpy uses dragon4_scientific
            # to do automatic trimming and padding.
            x = torch.tensor([123456789.])
            self.assertEqual(x.__repr__(), str(x))
            self.assertExpectedInline(str(x), '''tensor([1.2346e+08])''')

            # [Numpy] test print float in sci_mode when max / min > 1000.
            x = torch.tensor([0.01, 11])
            self.assertEqual(x.__repr__(), str(x))
            self.assertExpectedInline(str(x), '''tensor([1.0000e-02, 1.1000e+01])''')

            # [Numpy] test print int max / min > 1000, no sci_mode
            x = torch.tensor([1, 1010])
            self.assertEqual(x.__repr__(), str(x))
            self.assertExpectedInline(str(x), '''tensor([   1, 1010])''')

            # [Numpy] test print int > 1e8, no sci_mode
            x = torch.tensor([1000000000])  # 1e9
            self.assertEqual(x.__repr__(), str(x))
            self.assertExpectedInline(str(x), '''tensor([1000000000])''')

            # [Numpy] test printing float in int_mode
            x = torch.tensor([1., 1000.])
            self.assertEqual(x.__repr__(), str(x))
            self.assertExpectedInline(str(x), '''tensor([   1., 1000.])''')

            # [Numpy] test printing float in int_mode in sci format when max / min > 1000.
            x = torch.tensor([1., 1010.])
            self.assertEqual(x.__repr__(), str(x))
            self.assertExpectedInline(str(x), '''tensor([1.0000e+00, 1.0100e+03])''')

        def test_sizeof(self) -> None:
            sizeof_empty = torch.randn(0).storage().__sizeof__()
            sizeof_10 = torch.randn(10).storage().__sizeof__()
            sizeof_100 = torch.randn(100).storage().__sizeof__()
            self.assertEqual((sizeof_100 - sizeof_empty) // (sizeof_10 - sizeof_empty), 10)
            self.assertEqual((sizeof_100 - sizeof_empty) % (sizeof_10 - sizeof_empty), 0)

            sizeof_empty = torch.randn(0).to(torch.uint8).storage().__sizeof__()
            sizeof_10 = torch.randn(10).to(torch.uint8).storage().__sizeof__()
            sizeof_100 = torch.randn(100).to(torch.uint8).storage().__sizeof__()
            self.assertEqual((sizeof_100 - sizeof_empty) // (sizeof_10 - sizeof_empty), 10)
            self.assertEqual((sizeof_100 - sizeof_empty) % (sizeof_10 - sizeof_empty), 0)

        def test_iter(self) -> None:
            x = torch.randn(5, 5)
            for i, sub in enumerate(x):
                self.assertEqual(sub, x[i])

            x = torch.Tensor()
            self.assertEqual(list(x), [])

        def test_assertEqual(self) -> None:
            x = torch.FloatTensor([0])
            self.assertEqual(x, 0)
            xv = torch.autograd.Variable(x)
            self.assertEqual(xv, 0)
            self.assertEqual(x, xv)
            self.assertEqual(xv, x)

            # Tests that setting atol or rtol without the other throws
            self.assertRaises(AssertionError,
                              lambda: self.assertEqual(x, xv, atol=4))
            self.assertRaises(AssertionError,
                              lambda: self.assertEqual(x, xv, rtol=4))

            self.assertRaisesRegex(TypeError, "takes from 3 to 4 positional arguments",
                                   lambda: self.assertEqual(x, xv, "", 1.0))  # type: ignore

        def test_new(self) -> None:
            x = torch.autograd.Variable(torch.Tensor())
            y = torch.autograd.Variable(torch.randn(4, 4))
            z = torch.autograd.Variable(torch.IntTensor([1, 2, 3]))
            self.assertEqual(x.new().shape, [0])
            self.assertEqual(x.new(), x)
            self.assertEqual(x.new(1, 2).shape, [1, 2])
            self.assertEqual(x.new(torch.Size([3, 4])).shape, [3, 4])
            self.assertEqual(x.new([3, 4]).shape, [2])
            self.assertEqual(x.new([3, 4]).tolist(), [3, 4])
            self.assertEqual(x.new((3, 4)).tolist(), [3, 4])
            self.assertEqual(x.new([np.int32(3), np.float64(4)]).tolist(), [3, 4])
            self.assertEqual(x.new(np.array((3, 4))).tolist(), [3, 4])
            self.assertEqual(x.new([z[2], z[0] + 3]).tolist(), [3, 4])
            self.assertEqual(x.new(size=(3, 4)).shape, [3, 4])
            self.assertEqual(x.new(()).shape, [0])
            self.assertEqual(x.new(y.storage()).data_ptr(), y.data_ptr())
            self.assertEqual(x.new(y).data_ptr(), y.data_ptr())
            self.assertIsNot(x.new(y), y)

            self.assertRaises(TypeError, lambda: x.new(z))
            # TypeError would be better
            self.assertRaises(RuntimeError, lambda: x.new(z.storage()))

        @unittest.skipIf(PYTORCH_CUDA_MEMCHECK, "is_pinned uses failure to detect pointer property")
        def test_pin_memory(self):
            x = torch.randn(3, 5)
            self.assertFalse(x.is_pinned())
            if not torch.cuda.is_available():
                self.assertRaises(RuntimeError, lambda: x.pin_memory())
            else:
                pinned = x.pin_memory()
                self.assertTrue(pinned.is_pinned())
                self.assertEqual(pinned, x)
                self.assertNotEqual(pinned.data_ptr(), x.data_ptr())
                # test that pin_memory on already pinned tensor has no effect
                self.assertIs(pinned, pinned.pin_memory())
                self.assertEqual(pinned.data_ptr(), pinned.pin_memory().data_ptr())

        def test_error_msg_type_translation(self):
            with self.assertRaisesRegex(
                    RuntimeError,
                    # message includes both Double and Long
                    '(?=.*Double)(?=.*Long)'):

                # Calls model with a LongTensor input but DoubleTensor weights
                input = torch.zeros(1, 1, 1, 6, dtype=torch.long)
                weight = torch.nn.Parameter(torch.zeros(1, 1, 1, 3, dtype=torch.double))
                model = torch.nn.Conv2d(1, 1, (1, 3), stride=1, padding=0, bias=False)
                model.weight = weight
                out = model(input)

        def test_apply(self):
            x = torch.arange(1, 6)
            res = x.clone().apply_(lambda k: k + k)
            self.assertEqual(res, x * 2)
            self.assertRaises(TypeError, lambda: x.apply_(lambda k: "str"))

        def test_map(self):
            x = torch.autograd.Variable(torch.randn(3, 3))
            y = torch.autograd.Variable(torch.randn(3))
            res = x.clone()
            res.map_(y, lambda a, b: a + b)
            self.assertEqual(res, x + y)
            self.assertRaisesRegex(TypeError, "not callable", lambda: res.map_(y, "str"))

        def test_map2(self):
            x = torch.autograd.Variable(torch.randn(3, 3))
            y = torch.autograd.Variable(torch.randn(3))
            z = torch.autograd.Variable(torch.randn(1, 3))
            res = x.clone()
            res.map2_(y, z, lambda a, b, c: a + b * c)
            self.assertEqual(res, x + y * z)
            z.requires_grad = True
            self.assertRaisesRegex(
                RuntimeError, "requires grad",
                lambda: res.map2_(y, z, lambda a, b, c: a + b * c))

        def test_Size(self):
            x = torch.Size([1, 2, 3])
            self.assertIsInstance(x, tuple)
            self.assertEqual(x[0], 1)
            self.assertEqual(x[1], 2)
            self.assertEqual(x[2], 3)
            self.assertEqual(len(x), 3)
            self.assertRaises(TypeError, lambda: torch.Size(torch.ones(3)))

            self.assertIsInstance(x * 2, torch.Size)
            self.assertIsInstance(x[:-1], torch.Size)
            self.assertIsInstance(x + x, torch.Size)

        def test_Size_scalar(self):
            three = torch.tensor(3)
            two = torch.tensor(2)
            x = torch.Size([0, 1, two, three, 4])
            for i in range(1, 5):
                self.assertEqual(x[i], i)

        def test_Size_iter(self):
            for sizes in [iter([1, 2, 3, 4, 5]), range(1, 6)]:
                x = torch.Size(sizes)
                for i in range(0, 5):
                    self.assertEqual(x[i], i + 1)

        def test_t_not_2d_error(self):
            self.assertRaises(RuntimeError, lambda: torch.randn(2, 3, 4).t())
            self.assertRaises(RuntimeError, lambda: torch.randn(2, 3, 4).t_())

        # skip this test for now as it affects all tests
        @unittest.skipIf(True, "flush_denormal not supported")
        def test_set_flush_denormal(self):
            tiny_float = 1e-42
            tiny_double = 1e-320
            float_tensor = torch.FloatTensor([1.0, tiny_float])
            double_tensor = torch.DoubleTensor([1.0, tiny_float, tiny_double])

            self.assertEqual(float_tensor[0], 1.0, atol=0.0, rtol=0)
            self.assertEqual(float_tensor[1], tiny_float, atol=tiny_float / 16, rtol=0)
            self.assertEqual(double_tensor[0], 1.0, atol=0.0, rtol=0)
            self.assertEqual(double_tensor[1], tiny_float, atol=0.0, rtol=0)
            self.assertEqual(double_tensor[2], tiny_double, atol=0.0, rtol=0)

            torch.set_flush_denormal(True)
            self.assertEqual(float_tensor[0], 1.0, atol=0.0, rtol=0)
            self.assertEqual(float_tensor[1], 0.0, atol=0.0, rtol=0)  # tiny_float to zero
            self.assertEqual(double_tensor[0], 1.0, atol=0.0, rtol=0)
            # tiny_float is not converted to zero in double type
            self.assertEqual(double_tensor[1], tiny_float, atol=0.0, rtol=0)
            self.assertEqual(double_tensor[2], 0.0, atol=0.0, rtol=0)  # tiny_double to zero
            torch.set_flush_denormal(False)

        def test_show_config(self):
            # We can't usefully test the output; just make sure this doesn't crash
            torch.__config__.show()

        @unittest.skipIf(IS_FBCODE, "CXX_FLAGS is only for OSS build.")
        def test_cxx_flags(self):
            torch.__config__._cxx_flags()

        def test_parallel_info(self):
            torch.__config__.parallel_info()

        @slowTest
        def test_slow_test(self):
            # Just a smoketest to make sure our slowTest decorator works.
            pass

        def test_is_nonzero(self):
            with self.assertRaisesRegex(RuntimeError, "Boolean value of Tensor with no values is ambiguous"):
                torch.tensor([]).is_nonzero()
            with self.assertRaisesRegex(RuntimeError, "Boolean value of Tensor with more than one value is ambiguous"):
                torch.tensor([0, 0]).is_nonzero()
            self.assertFalse(torch.tensor(0).is_nonzero())
            self.assertTrue(torch.tensor(1).is_nonzero())
            self.assertFalse(torch.tensor([0]).is_nonzero())
            self.assertTrue(torch.tensor([1]).is_nonzero())
            self.assertFalse(torch.tensor([[0]]).is_nonzero())
            self.assertTrue(torch.tensor([[1]]).is_nonzero())

        # NB: we must not be built with CUDA; if we are built with CUDA but no CUDA
        # is available, we get a different error.
        @unittest.skipIf(torch.backends.cuda.is_built() or IS_SANDCASTLE, "CUDA is built, can't test CUDA not built error")
        def test_cuda_not_built(self):
            msg = "Torch not compiled with CUDA enabled"
            self.assertRaisesRegex(AssertionError, msg, lambda: torch.cuda.current_device())
            self.assertRaisesRegex(AssertionError, msg, lambda: torch.tensor([1], device="cuda"))
            self.assertRaisesRegex(AssertionError, msg, lambda: torch.tensor([1]).cuda())
            self.assertRaisesRegex(TypeError, msg, lambda: torch.cuda.FloatTensor())
            self.assertRaisesRegex(TypeError, msg, lambda: torch.set_default_tensor_type(torch.cuda.FloatTensor))
            self.assertRaisesRegex(AssertionError, msg, lambda: torch.tensor([1]).to(device="cuda"))

        def test_has_internal_overlap(self):
            OVERLAP_NO = 0
            OVERLAP_YES = 1
            OVERLAP_TOO_HARD = 2

            # Check for contiguous tensors
            a = torch.randn(3, 3)
            self.assertEqual(torch._debug_has_internal_overlap(a), OVERLAP_NO)

            # Checks for zero strides
            b = torch.randn(1, 3)
            b_expanded = b.expand(4, 3)
            self.assertEqual(torch._debug_has_internal_overlap(b_expanded), OVERLAP_YES)

            # Check for zero strided, size 1 axis, in non-contiguous storage (gh-33812)
            c = torch.randn(10).as_strided([2, 1, 5], [1, 0, 2])
            self.assertEqual(torch._debug_has_internal_overlap(c), OVERLAP_TOO_HARD)

        def test_allow_tensor_metadata_change(self):
            def do_test(t):
                with self.assertRaisesRegex(
                        RuntimeError,
                        "set_sizes_contiguous is not allowed on a Tensor created from .data or .detach()"):
                    t.resize_((2, 1))
                with self.assertRaisesRegex(
                        RuntimeError,
                        "set_storage is not allowed on a Tensor created from .data or .detach()"):
                    t.set_()
                with self.assertRaisesRegex(
                        RuntimeError,
                        "set_storage_offset is not allowed on a Tensor created from .data or .detach()"):
                    t.set_(t.storage(), 0, t.size(), list(t.stride()))

            do_test(torch.tensor([[1, 2]]).data)
            do_test(torch.tensor([[1, 2]]).detach())

        def test_c10_layer_norm(self):
            # test that we can call c10 ops and they return a reasonable result
            X = torch.rand(5, 5, dtype=torch.float)
            weight = torch.rand(*X.size()[1:], dtype=torch.float)
            bias = torch.rand(*X.size()[1:], dtype=torch.float)
            epsilon = 1e-4

            expected_norm = torch.nn.functional.layer_norm(
                X, X.size()[1:], weight=weight, bias=bias, eps=epsilon)
            actual_norm, actual_mean, actual_stdev = \
                torch.ops._caffe2.LayerNorm(torch.tensor(X), torch.tensor(
                    weight), torch.tensor(bias), 1, epsilon, True)
            torch.testing.assert_allclose(expected_norm, actual_norm)

        def test_memory_format(self):
            def test_helper(x, memory_format):
                y = x.contiguous(memory_format=memory_format)
                self.assertFalse(y.is_contiguous())
                self.assertTrue(y.is_contiguous(memory_format=memory_format))
                self.assertEqual(y, x)

            test_helper(torch.randn(4, 3, 8, 8), torch.channels_last)
            test_helper(torch.randn(4, 3, 8, 8, 8), torch.channels_last_3d)

        def test_memory_format_contiguous_returns_same_tensor_if_already_satisfies(self):
            def test_helper(x, memory_format):
                alias = x.contiguous(memory_format=memory_format)
                alias.fill_(7)
                self.assertEqual(x, alias)

            test_helper(torch.randn(4, 8, 8, 3).permute(0, 3, 1, 2), torch.channels_last)
            test_helper(torch.randn(4, 8, 8, 8, 3).permute(0, 4, 1, 2, 3), torch.channels_last_3d)

        def test_memory_format_empty(self):
            def test_helper(dim1, dim2, memory_format):
                with self.assertRaises(RuntimeError):
                    x = torch.empty(dim1, memory_format=memory_format)
                x = torch.empty(dim2, memory_format=memory_format)
                self.assertTrue(x.is_contiguous(memory_format=memory_format))

            test_helper((3, 3), (3, 3, 3, 3), torch.channels_last)
            test_helper((3, 3, 3), (3, 3, 3, 3, 3), torch.channels_last_3d)

        def test_subclass_tensors(self):
            # raise an error when trying to subclass FloatTensor
            with self.assertRaisesRegex(TypeError, "type 'torch.FloatTensor' is not an acceptable base type"):
                class Foo1(torch.FloatTensor):
                    pass

            # but allow subclassing Tensor:
            class Foo2(torch.Tensor):
                def foo(self):
                    return 5
            f = Foo2()
            self.assertEqual(f.foo(), 5)

        def test_ndim(self):
            a = torch.randn(1, 2, 3)
            self.assertEqual(3, a.ndim)
            b = torch.randn(())
            self.assertEqual(0, b.ndim)
            c = torch.randn(1, 0)
            self.assertEqual(2, c.ndim)

        def test_fill_diagonal(self):
            a1 = torch.randn(7, 3)
            a2 = a1.clone()
            v = 1
            for i in range(3):
                a2[i][i] = v
            a1.fill_diagonal_(v)
            self.assertEqual(a1, a2)

            b1 = torch.randn(7, 3)
            b2 = b1.clone()
            for i in range(3):
                b2[i][i] = v
                b2[i + 4][i] = v
            b1.fill_diagonal_(v, wrap=True)
            self.assertEqual(b1, b2)

            c1 = torch.rand(3, 3, 3)
            c2 = c1.clone()
            for i in range(3):
                c2[i][i][i] = v
            c1.fill_diagonal_(v)
            self.assertEqual(c1, c2)

            # non-contiguous tensor
            d1 = torch.rand(3, 3, 3)[:, 1, ...]
            d2 = d1.clone()
            for i in range(3):
                d2[i][i] = v
            d1.fill_diagonal_(v)
            self.assertEqual(d1, d2)

            e1 = torch.rand(7, 3, 3)[:, 1, ...]
            e2 = e1.clone()
            for i in range(3):
                e2[i][i] = v
                e2[i + 4][i] = v
            e1.fill_diagonal_(v, wrap=True)
            self.assertEqual(e1, e2)

        def test_batch_norm_cpu_inference(self):
            # input nchw in (2,1,1,1), (2,2,2,2)
            inputs = [
                torch.tensor([[[[-0.5000]]], [[[0.5000]]]]),
                torch.tensor([
                    [
                        [[-0.5000, 0.5000], [-1.0000, 1.0000]],
                        [[-0.2500, -0.5000], [0.2500, 0.5000]]
                    ],
                    [
                        [[0.1000, 1.0000], [1.0000, 0.1000]],
                        [[1.0000, 0.5000], [1.5000, -1.5000]]
                    ]])]
            # output nchw in (2,1,1,1), (2,2,2,2)
            outputs = [
                torch.tensor([
                    [[[-0.499997496604919433593750000]]],
                    [[[0.499997496604919433593750000]]]]),
                torch.tensor([
                    [[[-0.499997496604919433593750000, 0.499997496604919433593750000],
                      [-0.999994993209838867187500000, 0.999994993209838867187500000]],
                     [[-0.249998748302459716796875000, -0.499997496604919433593750000],
                      [0.249998748302459716796875000, 0.499997496604919433593750000]]],
                    [[[0.099999502301216125488281250, 0.999994993209838867187500000],
                      [0.999994993209838867187500000, 0.099999502301216125488281250]],
                     [[0.999994993209838867187500000, 0.499997496604919433593750000],
                      [1.499992489814758300781250000, -1.499992489814758300781250000]]]])]


            for i in range(len(inputs)):
                for affine in [False, True]:
                    m = torch.nn.BatchNorm2d(inputs[i].size()[1], 1e-05, 0.1, affine=affine)
                    m.eval()
                    # contiguous case
                    input1 = inputs[i].contiguous()
                    output1 = m(input1)
                    # non-contiguous case
                    input2 = input1.permute(0, 1, 3, 2)
                    output2 = m(input2).permute(0, 1, 3, 2)
                    # channels last case
                    input3 = input1.contiguous(memory_format=torch.channels_last)
                    output3 = m(input3)
                    self.assertEqual(output3, outputs[i])
                    self.assertEqual(output3, output1)
                    self.assertEqual(output3, output2)

        def test_empty_meta(self):
            x = torch.empty_meta(2 ** 20, 2 ** 20)
            y = torch.empty_meta(2 ** 20)
            z = x + y
            self.assertEqual(z.size(), (2 ** 20, 2 ** 20))
            self.assertRaises(RuntimeError, lambda: z[0][0].item())

        def test_upsample_nearest1d_meta(self):
            # TODO: this is not a sustainable way of testing meta functions,
            # but I want some quick scaffolding first before a more
            # integrated testing strategy
            # NB: Can't make the exponent too big, or it will overflow
            # signed 64-bit integer
            x = torch.empty_meta(2 * 10 ** 8, 3, 2 * 10 ** 8)
            z = torch.nn.functional.interpolate(x, scale_factor=2)
            self.assertEqual(z.size(), (2 * 10 ** 8, 3, 4 * 10 ** 8))
            self.assertRaises(RuntimeError, lambda: z[0][0][0].item())

            # interpolate doesn't seem to support out=
            # (not sure why passing None here doesn't work? How strange...)
            z = torch.empty_meta(0)
            torch._C._nn.upsample_nearest1d(x, (4 * 10 ** 8,), 2, out=z)
            self.assertEqual(z.size(), (2 * 10 ** 8, 3, 4 * 10 ** 8))
            self.assertRaises(RuntimeError, lambda: z[0][0][0].item())

        def test_normal_shape(self):
            warned = False
            for device in torch.testing.get_all_device_types():
                tensor1 = torch.rand(1, device=device)
                tensor4 = torch.rand(4, device=device)
                tensor120 = torch.rand(120, device=device)
                tensor2145 = torch.rand(2, 1, 4, 5, device=device)
                tensor2345 = torch.rand(2, 3, 4, 5, device=device)
                tensor2345_non_contiguous = torch.rand(2, 4, 3, 5, device=device).permute(0, 2, 1, 3)
                tensor2345_channels_last = tensor2345.contiguous(memory_format=torch.channels_last)
                output2345 = torch.zeros(2, 3, 4, 5, device=device)
                output345 = torch.zeros(3, 4, 5, device=device)

                # inputs have same size
                self.assertEqual(torch.normal(tensor2345, tensor2345).size(), (2, 3, 4, 5))
                self.assertEqual(torch.normal(tensor2345_non_contiguous, tensor2345).size(), (2, 3, 4, 5))
                self.assertEqual(torch.normal(tensor2345, tensor2345_channels_last).size(), (2, 3, 4, 5))
                self.assertEqual(torch.normal(tensor2345_non_contiguous, tensor2345_channels_last).size(), (2, 3, 4, 5))

                # scalar case
                self.assertEqual(torch.normal(tensor2345, 2).size(), (2, 3, 4, 5))
                self.assertEqual(torch.normal(2, tensor2345).size(), (2, 3, 4, 5))

                # inputs are expandable tensors
                self.assertEqual(torch.normal(tensor2345, tensor1).size(), (2, 3, 4, 5))
                self.assertEqual(torch.normal(tensor2145, tensor2345).size(), (2, 3, 4, 5))

                # inputs are non-expandable tensors, but they have same number of elements
                # TORCH_WARN_ONCE is used in torch.normal, only 1st assertEqual will show warn msg
                if not warned:
                    self.assertWarnsRegex(UserWarning, "deprecated and the support will be removed",
                                          lambda: self.assertEqual(torch.normal(tensor120, tensor2345).size(), (120,)))
                    warned = True
                else:
                    self.assertEqual(torch.normal(tensor120, tensor2345).size(), (120,))
                self.assertEqual(torch.normal(tensor2345, tensor120).size(), (2, 3, 4, 5))

                # inputs are non-expandable tensors and they don't have same number of elements
                with self.assertRaisesRegex(RuntimeError, "inconsistent tensor"):
                    torch.normal(tensor2345, tensor4)

                # output and inputs are size compatible
                self.assertEqual(torch.normal(tensor2345, tensor2345, out=output2345).size(), (2, 3, 4, 5))

                # output and inputs are not size compatible
                with self.assertRaisesRegex(RuntimeError, "inconsistent tensor"):
                    # inputs are expandable but have different broadcasted size than output
                    torch.normal(tensor2345, tensor2145, out=output345)
                with self.assertRaisesRegex(RuntimeError, "inconsistent tensor"):
                    # inputs are not expandable but reshapeable, output size is not the same as mean
                    torch.normal(tensor2345, tensor120, out=output345)

        def test_tensoriterator_output_setup(self):
            # Test whether the output's memory layout is correct
            def test_memory_layout(x, y, scale, zero_point, out):
                self.assertEqual(x.dim(), 4)
                self.assertEqual(x.size(), y.size())
                self.assertEqual(y.size(), out.size())

                shape = x.size()
                for n in range(shape[0]):
                    for c in range(shape[1]):
                        for h in range(shape[2]):
                            for w in range(shape[3]):
                                if scale is not None and zero_point is not None:
                                    self.assertEqual(
                                        out[n][c][h][w],
                                        torch.ops.quantized.add(x[n][c][h][w], y[n][c][h][w], scale, zero_point))
                                else:
                                    self.assertEqual(out[n][c][h][w], x[n][c][h][w] + y[n][c][h][w])

            xraw = torch.rand(2, 3, 4, 4)
            yraw = torch.rand(2, 3, 4, 4)
            qxraw = torch.quantize_per_tensor(xraw, 0.1, 5, torch.quint8)
            qyraw = torch.quantize_per_tensor(yraw, 0.1, 5, torch.quint8)

            # contiguous case fast setup
            test_memory_layout(xraw, yraw, None, None, xraw + yraw)
            test_memory_layout(qxraw, qyraw, 0.1, 5, torch.ops.quantized.add(qxraw, qyraw, 0.1, 5))

            # channels last case fast setup
            x = xraw.contiguous(memory_format=torch.channels_last)
            y = yraw.contiguous(memory_format=torch.channels_last)
            test_memory_layout(x, y, None, None, x + y)
            qx = qxraw.contiguous(memory_format=torch.channels_last)
            qy = qyraw.contiguous(memory_format=torch.channels_last)
            test_memory_layout(qx, qy, 0.1, 5, torch.ops.quantized.add(qx, qy, 0.1, 5))

            # non contiguous case fast setup (dense, non-overlapping, same shape and strides)
            x = xraw.permute(0, 2, 3, 1)
            y = yraw.permute(0, 2, 3, 1)
            test_memory_layout(x, y, None, None, x + y)
            qx = qxraw.permute(0, 2, 3, 1)
            qy = qyraw.permute(0, 2, 3, 1)
            test_memory_layout(qx, qy, 0.1, 5, torch.ops.quantized.add(qx, qy, 0.1, 5))

            # non contiguous case fast setup (dense, non-overlapping)
            # input tensors have same shape and strides
            # output tensor have same shape as input tensors but different stride
            # output tensor should preserve its strides in this case
            x = xraw.permute(0, 2, 3, 1)
            y = yraw.permute(0, 2, 3, 1)
            out = torch.empty_like(xraw)
            out = out.permute(0, 3, 2, 1)
            expected_stride = out.stride()
            test_memory_layout(x, y, None, None, torch.add(x, y, out=out))
            self.assertEqual(expected_stride, out.stride())

            # non contiguous case non fast setup
            x = xraw.permute(0, 2, 3, 1)
            y = yraw.permute(0, 3, 2, 1)
            test_memory_layout(x, y, None, None, x + y)
            qx = qxraw.permute(0, 2, 3, 1)
            qy = qyraw.permute(0, 3, 2, 1)
            test_memory_layout(qx, qy, 0.1, 5, torch.ops.quantized.add(qx, qy, 0.1, 5))

        # Tests to make sure we still handle .data properly until it is removed
        def test_dot_data_use(self):
            # .data allows to change the Tensors types inplace, check that we still
            # raise a nice error.
            with self.assertRaisesRegex(
                    RuntimeError,
                    # message includes both Double and Long
                    '(?=.*Double)(?=.*Long)'):

                # Calls model with a LongTensor input but DoubleTensor weights
                input = torch.randn(1, 1, 1, 6, dtype=torch.double)
                weight = torch.zeros(1, 1, 1, 3, dtype=torch.long)
                model = torch.nn.Conv2d(1, 1, (1, 3), stride=1, padding=0, bias=False)
                model.weight.data = weight
                out = model(input)


# Functions to test negative dimension wrapping
METHOD = 1
INPLACE_METHOD = 2
FUNCTIONAL = 4
DIM_ARG = None

def make_neg_dim_test(name, tensor_arg, arg_constr, types, extra_dim=0):
    def neg_dim_test(self):
        if isinstance(tensor_arg, list):
            assert METHOD not in types and INPLACE_METHOD not in types
            x = [torch.randn(arg) for arg in tensor_arg]
            ndim = len(tensor_arg[-1])
        else:
            x = torch.randn(*tensor_arg)
            ndim = len(tensor_arg)
        ndim += extra_dim

        n_dim_to_test = sum(e is DIM_ARG for e in arg_constr())

        for dims_val in combinations(range(ndim), n_dim_to_test):
            arg = arg_constr()
            arg_neg = copy.deepcopy(arg)
            idx = 0
            for i, v in enumerate(arg):
                if v is DIM_ARG:
                    arg[i] = dims_val[idx]
                    arg_neg[i] = dims_val[idx] - ndim
                    idx += 1

            if METHOD in types:
                a = getattr(x, name)(*arg)
                b = getattr(x, name)(*arg_neg)
                self.assertEqual(a, b)

            if INPLACE_METHOD in types:
                a = x.clone()
                getattr(a, name + '_')(*arg)
                b = x.clone()
                getattr(b, name + '_')(*arg_neg)
                self.assertEqual(a, b)

            if FUNCTIONAL in types:
                a = getattr(torch, name)(x, *arg)
                b = getattr(torch, name)(x, *arg_neg)
                self.assertEqual(a, b)

    return neg_dim_test


def idx_tensor(size, max_val):
    return torch.LongTensor(*size).random_(0, max_val - 1)


def add_neg_dim_tests():
    neg_dim_tests = [
        ('narrow', (10, 20, 30), lambda: [DIM_ARG, 0, 5], [METHOD]),
        ('transpose', (10, 20, 30), lambda: [DIM_ARG, DIM_ARG], [METHOD, INPLACE_METHOD, FUNCTIONAL]),
        ('size', (10, 20, 30), lambda: [DIM_ARG], [METHOD]),
        ('cat', [(2, 3, 4), (2, 3, 4)], lambda: [DIM_ARG], [FUNCTIONAL]),
        ('chunk', (10, 20, 30), lambda: [5, DIM_ARG], [METHOD, FUNCTIONAL]),
        ('gather', (10, 20), lambda: [DIM_ARG, idx_tensor((10, 20), 10)], [METHOD, FUNCTIONAL]),
        ('index_select', (10, 10), lambda: [DIM_ARG, idx_tensor((10,), 10)], [METHOD, FUNCTIONAL]),
        ('split', (10, 20), lambda: [5, DIM_ARG], [METHOD, FUNCTIONAL]),
        ('squeeze', (10, 1, 20, 1), lambda: [DIM_ARG], [METHOD, INPLACE_METHOD, FUNCTIONAL]),
        ('unbind', (2, 3, 4), lambda: [DIM_ARG], [FUNCTIONAL]),
        ('unsqueeze', (10, 20), lambda: [DIM_ARG], [METHOD, INPLACE_METHOD, FUNCTIONAL], 1),
        ('logcumsumexp', (10, 20), lambda: [DIM_ARG], [METHOD, FUNCTIONAL]),
        ('cumprod', (10, 20), lambda: [DIM_ARG], [METHOD, FUNCTIONAL]),
        ('cumsum', (10, 20), lambda: [DIM_ARG], [METHOD, FUNCTIONAL]),
        ('cummax', (10, 20), lambda: [DIM_ARG], [METHOD, FUNCTIONAL]),
        ('cummin', (10, 20), lambda: [DIM_ARG], [METHOD, FUNCTIONAL]),
        ('mean', (10, 20), lambda: [DIM_ARG], [METHOD, FUNCTIONAL]),
        ('median', (10, 20), lambda: [DIM_ARG], [METHOD, FUNCTIONAL]),
        ('nanmedian', (10, 20), lambda: [DIM_ARG], [METHOD, FUNCTIONAL]),
        ('mode', (10, 20), lambda: [DIM_ARG], [METHOD, FUNCTIONAL]),
        ('norm', (10, 20), lambda: [2, DIM_ARG], [METHOD, FUNCTIONAL]),
        ('prod', (10, 20), lambda: [DIM_ARG], [METHOD, FUNCTIONAL]),
        ('std', (10, 20), lambda: [DIM_ARG], [METHOD, FUNCTIONAL]),
        ('sum', (10, 20), lambda: [DIM_ARG], [METHOD, FUNCTIONAL]),
        ('var', (10, 20), lambda: [DIM_ARG], [METHOD, FUNCTIONAL]),
        ('kthvalue', (10, 20), lambda: [3, DIM_ARG], [METHOD, FUNCTIONAL]),
        ('max', (10, 20), lambda: [DIM_ARG], [METHOD, FUNCTIONAL]),
        ('min', (10, 20), lambda: [DIM_ARG], [METHOD, FUNCTIONAL]),
        ('sort', (10, 20), lambda: [DIM_ARG], [METHOD, FUNCTIONAL]),
        ('topk', (10, 20), lambda: [5, DIM_ARG], [METHOD, FUNCTIONAL]),
        ('renorm', (10, 20), lambda: [2, DIM_ARG, 1], [METHOD, INPLACE_METHOD, FUNCTIONAL]),
        ('index_add', (10, 10), lambda: [DIM_ARG, idx_tensor((10,), 10), torch.randn(10, 10)], [INPLACE_METHOD]),
        ('index_copy', (10, 10), lambda: [DIM_ARG, idx_tensor((10,), 10), torch.randn(10, 10)], [INPLACE_METHOD]),
        ('index_fill', (10, 10), lambda: [DIM_ARG, idx_tensor((10,), 10), 12], [INPLACE_METHOD]),
        ('scatter', (10, 10), lambda: [DIM_ARG, idx_tensor((10, 10), 10), torch.randn(10, 10)], [INPLACE_METHOD]),
        ('select', (10, 20), lambda: [DIM_ARG, 3], [METHOD]),
        ('unfold', (10, 20), lambda: [DIM_ARG, 5, 2], [METHOD]),
    ]

    for decl in neg_dim_tests:
        if len(decl) == 4:
            name, tensor_arg, arg_constr, types = decl
            extra_dim = 0
        elif len(decl) == 5:
            name, tensor_arg, arg_constr, types, extra_dim = decl

        test_name = 'test_' + name + '_neg_dim'

        assert not hasattr(AbstractTestCases._TestTorchMixin, test_name), "Duplicated test name: " + test_name
        setattr(AbstractTestCases._TestTorchMixin, test_name, make_neg_dim_test(name, tensor_arg, arg_constr, types, extra_dim))


# Device-generic tests. Instantiated below and not run directly.
class TestTorchDeviceType(TestCase):
    exact_dtype = True

    # TODO: move all tensor creation to common ops
    def _rand_shape(self, dim, min_size, max_size):
        shape = []
        for i in range(dim):
            shape.append(random.randint(min_size, max_size))
        return tuple(shape)

    @onlyCPU
    def test_set_deterministic_beta_warning(self, device):
        with DeterministicGuard(torch.is_deterministic()):
            # Ensures setting to false does not throw a warning
            with warnings.catch_warnings(record=True) as w:
                warnings.simplefilter("always")
                torch.set_deterministic(False)
                self.assertEqual(len(w), 0)

            # Setting set_deterministic(True) throws a warning once per process
            with self.maybeWarnsRegex(UserWarning, "torch.set_deterministic is in beta"):
                torch.set_deterministic(True)

    @dtypes(torch.float32, torch.complex64)
    def test_storage(self, device, dtype):
        v = torch.randn(3, 5, dtype=dtype, device=device)
        self.assertEqual(v.storage()[0], v[0][0])
        self.assertEqual(v.storage()[14], v[2][4])

    @dtypes(torch.float32, torch.complex64)
    def test_deepcopy(self, device, dtype):
        from copy import deepcopy
        a = torch.randn(5, 5, dtype=dtype, device=device)
        b = torch.randn(5, 5, dtype=dtype, device=device)
        c = a.view(25)
        q = [a, [a.storage(), b.storage()], b, c]
        w = deepcopy(q)
        self.assertEqual(w[0], q[0], atol=0, rtol=0)
        self.assertEqual(w[1][0], q[1][0], atol=0, rtol=0)
        self.assertEqual(w[1][1], q[1][1], atol=0, rtol=0)
        self.assertEqual(w[1], q[1], atol=0, rtol=0)
        self.assertEqual(w[2], q[2], atol=0, rtol=0)

        # Check that deepcopy preserves sharing
        w[0].add_(1)
        for i in range(a.numel()):
            self.assertEqual(w[1][0][i], q[1][0][i] + 1)
        self.assertEqual(w[3], c + 1)
        w[2].sub_(1)
        for i in range(a.numel()):
            self.assertEqual(w[1][1][i], q[1][1][i] - 1)

    @dtypes(torch.float32, torch.complex64)
    def test_deepcopy_scalar(self, device, dtype):
        from copy import deepcopy
        a = torch.tensor(5, dtype=dtype, device=device)
        self.assertEqual(a.size(), deepcopy(a).size())
        self.assertEqual(a, deepcopy(a))

    def check_internal_mem_overlap(self, inplace_op, num_inputs,
                                   dtype, device,
                                   expected_failure=False):
        if isinstance(inplace_op, str):
            inplace_op = getattr(torch.Tensor, inplace_op)
        input = torch.randn(1, dtype=dtype, device=device).expand(3, 3)
        inputs = [input] + [torch.randn_like(input)
                            for i in range(num_inputs - 1)]
        if not expected_failure:
            with self.assertRaisesRegex(RuntimeError, 'single memory location'):
                inplace_op(*inputs)
        else:
            with self.assertRaises(AssertionError):
                with self.assertRaisesRegex(RuntimeError, 'single memory location'):
                    inplace_op(*inputs)

    def unary_check_input_output_mem_overlap(self, data, sz, op,
                                             expected_failure=False):

        def _test(op, output, input):
            output_exp = torch.empty_like(output)
            op(input, out=output_exp)
            self.assertEqual(op(input, out=output), output_exp, msg=op.__name__)

        # output is identical to input:
        _test(op, output=data[0:sz], input=data[0:sz])
        # output and input are independent:
        _test(op, output=data[0:sz], input=data[sz:2 * sz])
        # output partially overlaps with input:
        if not expected_failure:
            with self.assertRaisesRegex(RuntimeError, 'unsupported operation'):
                _test(op, data[0:sz], data[1:sz + 1])
        else:
            with self.assertRaises(AssertionError):
                with self.assertRaisesRegex(RuntimeError, 'unsupported operation'):
                    _test(op, data[0:sz], data[1:sz + 1])

    def ternary_check_input_output_mem_overlap(self, op, device,
                                               expected_failure=False):
        sz = 3
        data = torch.randn(2 * sz, device=device)
        other1 = torch.randn(sz, device=device)
        other2 = torch.randn(sz, device=device)

        self.unary_check_input_output_mem_overlap(
            data, sz, lambda input, out: op(input, other1, other2, out=out),
            expected_failure=expected_failure)

        self.unary_check_input_output_mem_overlap(
            data, sz, lambda input, out: op(other1, input, other2, out=out),
            expected_failure=expected_failure)

        self.unary_check_input_output_mem_overlap(
            data, sz, lambda input, out: op(other1, other2, input, out=out),
            expected_failure=expected_failure)



    def _select_broadcastable_dims(self, dims_full=None):
        # select full dimensionality
        if dims_full is None:
            dims_full = []
            ndims = random.randint(1, 4)
            dims_full = [random.randint(1, 8) for _ in range(ndims)]
        else:
            ndims = len(dims_full)

        # select actual dimensions for ops:
        # larger: full ndims, individual sizes may be reduced
        # smaller: possibly reduced ndims, sizes may be reduced
        smaller_ndims = random.randint(1, ndims)
        dims_small = []
        dims_large = []
        for i in range(ndims - 1, -1, -1):
            j = random.randint(1, 3)
            if j == 1:  # no reduced singleton dimension
                ds = dims_full[i]
                dl = dims_full[i]
            elif j == 2:  # larger may have reduced singleton dimension
                ds = dims_full[i]
                dl = 1 if len(dims_small) < smaller_ndims else dims_full[i]
            elif j == 3:  # smaller may have reduced singleton dimension
                ds = 1
                dl = dims_full[i]
            dims_large = [dl] + dims_large
            if len(dims_small) < smaller_ndims:
                dims_small = [ds] + dims_small
        return (dims_small, dims_large, dims_full)

    # collected tests of ops that used scalar_check in Declarations.cwrap for
    # correctness
    def test_scalar_check(self, device):
        zero_d = torch.randn((), device=device)
        one_d = torch.randn((1,), device=device)

        # _multinomial_alias_setup
        self.assertRaises(RuntimeError, lambda: torch._multinomial_alias_setup(zero_d))

        # remainder
        self.assertEqual((), torch.remainder(zero_d, zero_d).shape)
        self.assertEqual((), torch.remainder(zero_d, 2).shape)
        self.assertEqual((1,), torch.remainder(zero_d, one_d).shape)
        self.assertEqual((1,), torch.remainder(one_d, zero_d).shape)

        # fmod
        self.assertEqual((), torch.fmod(zero_d, zero_d).shape)
        self.assertEqual((), torch.fmod(zero_d, 2).shape)
        self.assertEqual((1,), torch.fmod(zero_d, one_d).shape)
        self.assertEqual((1,), torch.fmod(one_d, zero_d).shape)

        # exp, cos, cosh, tan, atan, tanh, erf, erfc, reciprocal
        self.assertEqual((), torch.exp(zero_d).shape)
        self.assertEqual((), torch.cos(zero_d).shape)
        self.assertEqual((), torch.cosh(zero_d).shape)
        self.assertEqual((), torch.tan(zero_d).shape)
        self.assertEqual((), torch.atan(zero_d).shape)
        self.assertEqual((), torch.acosh(zero_d).shape)
        self.assertEqual((), torch.asinh(zero_d).shape)
        self.assertEqual((), torch.atanh(zero_d).shape)
        self.assertEqual((), torch.tanh(zero_d).shape)
        self.assertEqual((), torch.erf(zero_d).shape)
        self.assertEqual((), torch.erfc(zero_d).shape)
        self.assertEqual((), torch.reciprocal(zero_d).shape)
        self.assertEqual((1,), torch.exp(one_d).shape)
        self.assertEqual((1,), torch.cos(one_d).shape)
        self.assertEqual((1,), torch.cosh(one_d).shape)
        self.assertEqual((1,), torch.tan(one_d).shape)
        self.assertEqual((1,), torch.atan(one_d).shape)
        self.assertEqual((1,), torch.acosh(one_d).shape)
        self.assertEqual((1,), torch.asinh(one_d).shape)
        self.assertEqual((1,), torch.atanh(one_d).shape)
        self.assertEqual((1,), torch.tanh(one_d).shape)
        self.assertEqual((1,), torch.erf(one_d).shape)
        self.assertEqual((1,), torch.erfc(one_d).shape)
        self.assertEqual((1,), torch.reciprocal(one_d).shape)

        # clamp
        self.assertEqual((), torch.clamp(zero_d, min=0, max=1).shape)
        self.assertEqual((), torch.clamp(zero_d, min=0).shape)
        self.assertEqual((), torch.clamp(zero_d, max=1).shape)
        self.assertEqual((1,), torch.clamp(one_d, min=0, max=1).shape)
        self.assertEqual((1,), torch.clamp(one_d, min=0).shape)
        self.assertEqual((1,), torch.clamp(one_d, max=1).shape)

        # cumsum, cumprod, cummax, cummin
        self.assertEqual((), torch.logcumsumexp(zero_d, 0).shape)
        self.assertEqual((), torch.cumsum(zero_d, 0).shape)
        self.assertEqual((), torch.cumprod(zero_d, 0).shape)
        self.assertEqual((), torch.cummax(zero_d, 0)[0].shape)
        self.assertEqual((), torch.cummin(zero_d, 0)[0].shape)

        # renorm
        self.assertRaises(RuntimeError, lambda: torch.renorm(zero_d, 0.5, 0, 1.0))

        # sort, topk
        self.assertEqual([(), ()], [x.shape for x in torch.sort(zero_d, 0, False)])
        self.assertEqual([(), ()], [x.shape for x in torch.sort(zero_d, 0, True)])
        self.assertEqual([(), ()], [x.shape for x in torch.topk(zero_d, 1, 0, False)])
        self.assertEqual([(), ()], [x.shape for x in torch.topk(zero_d, 1, 0, True)])

        # lstsq (gels)
        self.assertRaises(RuntimeError, lambda: torch.lstsq(zero_d, zero_d))

        # eig
        self.assertRaises(RuntimeError, lambda: torch.eig(zero_d, False))
        self.assertRaises(RuntimeError, lambda: torch.eig(zero_d, True))

        # this is only implemented on cpu
        if (torch.device(device).type == 'cpu'):
            self.assertRaises(RuntimeError, lambda: torch.ormqr(zero_d, zero_d, zero_d))

        # max, min
        self.assertEqual((), torch.max(zero_d, zero_d).shape)
        self.assertEqual((1,), torch.max(one_d, zero_d).shape)
        self.assertEqual((1,), torch.max(zero_d, one_d).shape)
        self.assertEqual((), torch.min(zero_d, zero_d).shape)
        self.assertEqual((1,), torch.min(one_d, zero_d).shape)
        self.assertEqual((1,), torch.min(zero_d, one_d).shape)

        # diag
        self.assertRaises(RuntimeError, lambda: torch.diag(zero_d))

        zero_d_int = torch.tensor(1, device=device)
        one_d_int = torch.tensor([1], device=device)

        # lshift, rshift
        self.assertEqual((), (zero_d_int >> zero_d_int).shape)
        self.assertEqual((), (zero_d_int >> 1).shape)
        self.assertEqual((1,), (one_d_int >> zero_d_int).shape)
        self.assertEqual((1,), (zero_d_int >> one_d_int).shape)
        self.assertEqual((1,), (one_d_int >> 1).shape)

        self.assertEqual((), (zero_d_int << zero_d_int).shape)
        self.assertEqual((), (zero_d_int << 1).shape)
        self.assertEqual((1,), (one_d_int << zero_d_int).shape)
        self.assertEqual((1,), (zero_d_int << one_d_int).shape)
        self.assertEqual((1,), (one_d_int << 1).shape)

        # or
        self.assertEqual((), (zero_d_int | zero_d_int).shape)
        self.assertEqual((), (zero_d_int | 1).shape)
        self.assertEqual((1,), (one_d_int | zero_d_int).shape)
        self.assertEqual((1,), (zero_d_int | one_d_int).shape)
        self.assertEqual((1,), (one_d_int | 1).shape)

        # and
        self.assertEqual((), (zero_d_int & zero_d_int).shape)
        self.assertEqual((), (zero_d_int & 1).shape)
        self.assertEqual((1,), (one_d_int & zero_d_int).shape)
        self.assertEqual((1,), (zero_d_int & one_d_int).shape)
        self.assertEqual((1,), (one_d_int & 1).shape)

        # _multinomial_alias_draw
        self.assertRaises(RuntimeError, lambda: torch._multinomial_alias_draw(zero_d, zero_d_int, 10))

        # clone
        self.assertEqual((), zero_d.clone().shape)

        zero_d_bool = torch.tensor(True, device=device)
        one_d_bool = torch.tensor([True], device=device)

        # masked_select
        self.assertEqual((1,), torch.masked_select(zero_d_bool, zero_d_bool).shape)
        self.assertEqual((1,), torch.masked_select(zero_d_bool, one_d_bool).shape)
        self.assertEqual((1,), torch.masked_select(one_d_bool, zero_d_bool).shape)

        zero_d_uint8 = torch.tensor(1, dtype=torch.uint8, device=device)
        one_d_uint8 = torch.tensor([1], dtype=torch.uint8, device=device)

        with warnings.catch_warnings():
            warnings.simplefilter("ignore")
            self.assertEqual((1,), torch.masked_select(zero_d_uint8, zero_d_uint8).shape)
            self.assertEqual((1,), torch.masked_select(zero_d_uint8, one_d_uint8).shape)
            self.assertEqual((1,), torch.masked_select(one_d_uint8, zero_d_uint8).shape)

        # mode
        self.assertEqual([(), ()], [x.shape for x in torch.mode(zero_d, dim=0, keepdim=True)])
        self.assertEqual([(), ()], [x.shape for x in torch.mode(zero_d, dim=0, keepdim=False)])
        self.assertEqual([(1,), (1,)], [x.shape for x in torch.mode(one_d, dim=0, keepdim=True)])
        self.assertEqual([(), ()], [x.shape for x in torch.mode(one_d, dim=0, keepdim=False)])

        # max
        self.assertEqual([(), ()], [x.shape for x in torch.max(zero_d, dim=0, keepdim=True)])
        self.assertEqual([(), ()], [x.shape for x in torch.max(zero_d, dim=0, keepdim=False)])
        self.assertEqual([(1,), (1,)], [x.shape for x in torch.max(one_d, dim=0, keepdim=True)])
        self.assertEqual([(), ()], [x.shape for x in torch.max(one_d, dim=0, keepdim=False)])

        # amax
        self.assertEqual((), torch.amax(zero_d, dim=0, keepdim=True).shape)
        self.assertEqual((), torch.amax(zero_d, dim=0, keepdim=False).shape)
        self.assertEqual((1,), torch.amax(one_d, dim=0, keepdim=True).shape)
        self.assertEqual((), torch.amax(one_d, dim=0, keepdim=False).shape)

        # min
        self.assertEqual([(), ()], [x.shape for x in torch.min(zero_d, dim=0, keepdim=True)])
        self.assertEqual([(), ()], [x.shape for x in torch.min(zero_d, dim=0, keepdim=False)])
        self.assertEqual([(1,), (1,)], [x.shape for x in torch.min(one_d, dim=0, keepdim=True)])
        self.assertEqual([(), ()], [x.shape for x in torch.min(one_d, dim=0, keepdim=False)])

        # amin
        self.assertEqual((), torch.amin(zero_d, dim=0, keepdim=True).shape)
        self.assertEqual((), torch.amin(zero_d, dim=0, keepdim=False).shape)
        self.assertEqual((1,), torch.amin(one_d, dim=0, keepdim=True).shape)
        self.assertEqual((), torch.amin(one_d, dim=0, keepdim=False).shape)

        # set_
        zero_d_clone = zero_d.clone()
        one_d_clone = one_d.clone()
        self.assertEqual((), zero_d_clone.set_(one_d.storage(), 0, (), ()).shape)
        self.assertEqual((1,), zero_d_clone.set_(one_d.storage(), 0, (1,), (1,)).shape)
        self.assertEqual((), one_d_clone.set_(one_d.storage(), 0, (), ()).shape)
        self.assertEqual((1,), one_d_clone.set_(one_d.storage(), 0, (1,), (1,)).shape)

        self.assertEqual((), zero_d.clone().set_(zero_d).shape)
        self.assertEqual((), one_d.clone().set_(zero_d).shape)
        self.assertEqual((1,), zero_d.clone().set_(one_d).shape)
        self.assertEqual((1,), one_d.clone().set_(one_d).shape)

        # take
        self.assertEqual((), torch.randn((2, 3), device=device).take(zero_d_int).shape)
        self.assertEqual((1,), torch.randn((2, 3), device=device).take(one_d_int).shape)

        # gather
        self.assertEqual((), torch.gather(zero_d, 0, torch.zeros((), dtype=torch.int64, device=device)).shape)
        self.assertEqual((1,), torch.gather(zero_d, 0, torch.zeros((1,), dtype=torch.int64, device=device)).shape)
        self.assertEqual((), torch.gather(one_d, 0, torch.zeros((), dtype=torch.int64, device=device)).shape)
        self.assertEqual((1,), torch.gather(one_d, 0, torch.zeros((1,), dtype=torch.int64, device=device)).shape)

        # normal
        # documentation says out shape matches shape of mean
        self.assertEqual((), torch.normal(zero_d, zero_d).shape)
        self.assertEqual((1,), torch.normal(one_d, zero_d).shape)
        self.assertEqual((), torch.normal(1, zero_d).shape)
        self.assertEqual((), torch.normal(zero_d, 1).shape)
        self.assertEqual((1,), torch.normal(one_d, 1).shape)
        # TODO: this behavior differs on CPU and GPU, see https://github.com/pytorch/pytorch/issues/30480.
        # self.assertEqual((), torch.normal(zero_d, one_d).shape)
        # self.assertEqual((), torch.normal(1, one_d).shape)

        # convolutions.  Yes, we are testing nn.functional here; seems justified
        # given its similar to the other tests
        w = torch.randn(2, 1, 3, 3, device=device).div_(2).requires_grad_()
        self.assertRaises(RuntimeError, lambda: torch.nn.functional.conv2d(zero_d, w, groups=1))
        self.assertRaises(RuntimeError, lambda: torch.nn.functional.conv2d(zero_d, w, groups=2))

        # nll_loss -- verify input can't be 0-dimensional.
        self.assertRaises(ValueError, lambda: torch.nn.functional.nll_loss(zero_d, zero_d, reduction='none'))
        self.assertRaises(ValueError, lambda: torch.nn.functional.nll_loss(zero_d, one_d, reduction='none'))
        # verify output is 0-dimensional when reduction != 'none'
        for (input, target) in ((torch.randn(1, 1, device=device), torch.tensor([0], device=device)),
                                (torch.randn(1, 1, 1, 1, device=device), torch.tensor([[[0]]], device=device))):
            self.assertEqual((), torch.nn.functional.nll_loss(input, target, reduction='mean').shape)
            self.assertEqual((), torch.nn.functional.nll_loss(input, target, reduction='sum').shape)

        # multilabel_margin_loss
        for input in (zero_d, one_d, torch.randn(1, 1, device=device)):
            for target in (torch.tensor(0, device=device), torch.tensor([0], device=device), torch.tensor([[0]], device=device)):
                if (input.dim() <= 1 and target.dim() <= 1) or (input.dim() == 2 and target.dim() == 2):
                    output_shape = (target.shape[0],) if target.dim() == 2 else ()
                    self.assertEqual(output_shape,
                                     torch.nn.functional.multilabel_margin_loss(input, target, reduction='none').shape)
                    self.assertEqual((), torch.nn.functional.multilabel_margin_loss(input, target, reduction='mean').shape)
                    self.assertEqual((), torch.nn.functional.multilabel_margin_loss(input, target, reduction='sum').shape)
                else:
                    self.assertRaises(RuntimeError,
                                      lambda: torch.nn.functional.multilabel_margin_loss(input, target, reduction='none'))
                    self.assertRaises(RuntimeError,
                                      lambda: torch.nn.functional.multilabel_margin_loss(input, target, reduction='mean'))
                    self.assertRaises(RuntimeError,
                                      lambda: torch.nn.functional.multilabel_margin_loss(input, target, reduction='sum'))

        # multi_margin_loss
        for input in (zero_d, one_d, torch.randn(1, 1, device=device)):
            for target in (torch.tensor(0, device=device), torch.tensor([0], device=device)):
                self.assertEqual(target.shape, torch.nn.functional.multi_margin_loss(input, target, reduction='none').shape)
                self.assertEqual((), torch.nn.functional.multi_margin_loss(input, target, reduction='mean').shape)
                self.assertEqual((), torch.nn.functional.multi_margin_loss(input, target, reduction='sum').shape)

    # Uses mismatched arange out size to trigger a warning
    def test_cpp_warnings_have_python_context(self, device):
        # Creates long string in advance to avoid a too-long Python line
        s = ".+Triggered internally at.+RangeFactories.+"

        def cpp_warn_fn():
            out = torch.empty((5,))
            torch.arange(0, 3, out=out)
            return out

        # Checks eager-mode cpp warning
        with warnings.catch_warnings(record=True) as w:
            cpp_warn_fn()
            frameinfo = inspect.getframeinfo(inspect.currentframe())
            warning = w[0]

            # Checks for cpp context in the warning message
            self.assertTrue(re.search(s, str(warning.message)) is not None)

            # Checks the Python features of the warning
            # Note: the eager mode warning refers to the line in the function
            # that throws the warning.
            self.assertEqual(frameinfo.lineno - 6, warning.lineno)
            self.assertEqual(len(w), 1)

        # Checks jitted cpp warning
        with warnings.catch_warnings(record=True) as w:
            scripted_cpp_warn_fn = torch.jit.script(cpp_warn_fn)
            scripted_cpp_warn_fn()
            warning = w[0]

            # Checks for cpp context in the warning message
            self.assertTrue(re.search(s, str(warning.message)) is not None)

            # Checks the Python features of the warning
            # Note: the jitted warning's lineno refers to the call to the jitted
            # function, which in our test suite has a layer of indirection
            # that makes checking the Python lineno fragile
            self.assertEqual(len(w), 1)

        # Checks jitted Python warning
        def warn_fn():
            warnings.warn("Warning!")

        # The jit mimics an eager-mode Python warning in this case
        with warnings.catch_warnings(record=True) as w:
            scripted_warn_fn = torch.jit.script(warn_fn)
            scripted_warn_fn()
            frameinfo = inspect.getframeinfo(inspect.currentframe())
            warning = w[0]

            self.assertTrue(re.search('Warning!', str(warning.message)) is not None)

            # Checks the Python features of the warning
            self.assertEqual(frameinfo.lineno - 6, warning.lineno)
            self.assertEqual(len(w), 1)

    # TODO: this test should be in test_nn.py
    def test_conv_transposed_backward_agnostic_to_memory_format(self, device):
        in_channels = 64
        out_channels = 128
        scale_factor = 8
        batch_size = 8
        length = 16

        conv = torch.nn.ConvTranspose1d(
            in_channels, out_channels, kernel_size=scale_factor * 2, stride=scale_factor).to(device)
        layer_norm = torch.nn.LayerNorm(out_channels).to(device)

        input_ = torch.randn(batch_size, in_channels, length).to(device).contiguous()
        input_ = conv(input_).contiguous()
        input_ = layer_norm(input_.transpose(1, 2).contiguous()).contiguous()
        input_.sum().backward()

    # TODO: this test should be in test_nn.py
    @largeTensorTest('12GB')
    def test_conv_transposed_large(self, device):
        # ConvTranspose3d works for large input tensors (gh-32866)
        in_channels = 64
        out_channels = 128
        kernel_size = 5

        conv = torch.nn.ConvTranspose3d(
            in_channels, out_channels, kernel_size=kernel_size,
            stride=2, padding=2, output_padding=1).to(device)

        x = torch.rand([1, 64, 8, 128, 172]).to(device)
        y = conv(x)

    def test_is_set_to(self, device):
        t1 = torch.empty(3, 4, 9, 10, device=device)
        t2 = torch.empty(3, 4, 9, 10, device=device)
        t3 = torch.tensor([], device=device).set_(t1)
        t4 = t3.clone().resize_(12, 90)
        self.assertFalse(t1.is_set_to(t2))
        self.assertTrue(t1.is_set_to(t3))
        self.assertTrue(t3.is_set_to(t1), "is_set_to should be symmetric")
        self.assertFalse(t1.is_set_to(t4))
        self.assertFalse(torch.Tensor().is_set_to(torch.Tensor()),
                         "Tensors with no storages should not appear to be set "
                         "to each other")

        t1 = torch.tensor([True, True], dtype=torch.bool, device=device)
        t2 = torch.tensor([0], dtype=torch.bool, device=device).set_(t1)
        self.assertTrue(t1.is_set_to(t2))

        # test that sizes must match
        t1 = torch.empty([2, 3, 4], device=device)
        t2 = t1.view(4, 3, 2)
        self.assertFalse(t1.is_set_to(t2))
        self.assertFalse(t2.is_set_to(t1))

        # test that legacy empty size behavior used to be respected (i.e. all
        # empty tensors were logically collapsed to size [0]).
        t1 = torch.empty([2, 5, 0], device=device)
        t2 = t1.view([0])
        self.assertFalse(t1.is_set_to(t2))
        self.assertFalse(t2.is_set_to(t1))

    def test_broadcast(self, device):

        # all functions
        fns = {
            "dist", "atan2", "pow", "lerp", "add",
            "sub", "mul", "div", "fmod", "remainder",
            "eq", "ge", "gt", "le", "lt", "max", "min", "ne",
            "addcdiv", "addcmul", "masked_scatter", "masked_select", "masked_fill",
            "map", "map2", "copy"
        }
        # functions with three tensor arguments
        fns_3_args = {"map2"}
        fns_value_kwarg = {"addcdiv", "addcmul"}

        for fn in fns:
            (dims_small, dims_large, dims_full) = self._select_broadcastable_dims()
            full1d = torch.randn(*dims_full, device=device).flatten().float()
            small = torch.randn(*dims_small, device=device).float()
            large = torch.randn(*dims_large, device=device).float()
            small_expanded = small.expand(*dims_full)
            large_expanded = large.expand(*dims_full)
            small2 = None
            small2_expanded = None
            if fn in fns_3_args or fn in fns_value_kwarg:
                # create another smaller tensor
                (dims_small2, _, _) = self._select_broadcastable_dims(dims_full)
                small2 = torch.randn(*dims_small2, device=device).float()
                small2_expanded = small2.expand(*dims_full)

            if small.is_cuda and fn in ['map', 'map2']:
                # map and map2 are not implementd on CUDA tensors
                continue

            if hasattr(large_expanded, fn):
                # run through tensor versions of functions
                # and verify fully expanded inputs give same results
                expanded = {large: large_expanded, small: small_expanded, small2: small2_expanded}

                def tensorfn(myfn, t1, t2):
                    if fn == "lerp":
                        return myfn(t1, 0.5)
                    elif fn == "masked_select":
                        return myfn(t1 < 0)
                    elif fn == "masked_scatter":
                        return myfn(t1 < 0.5, full1d)
                    elif fn == "masked_fill":
                        return myfn(t1 < 0.5, 1.0)
                    elif fn in fns_3_args:
                        return myfn(1, t1, t2)
                    elif fn in fns_value_kwarg:
                        return myfn(t1, t2, value=1)
                    else:
                        return myfn(t1)

                # test various orders
                for first, second, third in [(large, small, small2), (small, large, small2),
                                             (small2, small, large), (small2, large, small)]:
                    if first is None:
                        break  # ignore last iter when small2 is None
                    method_expanded = getattr(expanded[first], fn)
                    method = getattr(first, fn)
                    r1 = tensorfn(method_expanded, expanded[second], expanded[third])
                    r2 = tensorfn(method, second, third)
                    self.assertEqual(r1, r2)

            # now for torch. versions of functions
            if hasattr(torch, fn):
                fntorch = getattr(torch, fn)
                expanded = {large: large_expanded, small: small_expanded, small2: small2_expanded}

                def torchfn(t1, t2, t3):
                    if fn == "lerp":
                        return fntorch(t1, t2, 0.5)
                    elif fn == "masked_select":
                        return fntorch(t1, t2 < 0)
                    elif fn == "masked_scatter":
                        return fntorch(t1, t2 < 0.5, full1d)
                    elif fn == "masked_fill":
                        return fntorch(t1, t2 < 0.5, 1.0)
                    elif fn in fns_3_args:
                        return fntorch(t1, 1.0, t2, t3)
                    elif fn in fns_value_kwarg:
                        return fntorch(t1, t2, t3, value=1.0)
                    else:
                        return fntorch(t1, t2)

                # test various orders
                for first, second, third in [(large, small, small2), (small, large, small2),
                                             (small2, small, large), (small2, large, small)]:
                    if first is None:
                        break  # ignore last iter when small2 is None
                    r1 = torchfn(expanded[first], expanded[second], expanded[third])
                    r2 = torchfn(first, second, third)
                    self.assertEqual(r1, r2)

            # now for in place functions
            # in-place tensor is not broadcastable; test only guaranteed
            # to work by broadcasting other argument(s)
            if not hasattr(large_expanded, fn + "_"):
                continue

            # need to clone largeExpanded so we can reuse, since functions are in-place
            large_expanded_clone = large_expanded.clone()

            def tensorfn_inplace(t0, t1, t2=None):
                t0_fn = getattr(t0, fn + "_")
                if fn == "lerp":
                    return t0_fn(t1, 0.5)
                elif fn == "masked_scatter":
                    return t0_fn(t1 < 0.5, full1d)
                elif fn == "masked_fill":
                    return t0_fn(t1 < 0.5, 1.0)
                elif fn == "map":
                    return t0_fn(t1, lambda x, y: x + y)
                elif fn == "map2":
                    return t0_fn(t1, t2, lambda x, y, z: x + y + z)
                elif fn in fns_3_args:
                    return t0_fn(1.0, t1, t2)
                elif fn in fns_value_kwarg:
                    return t0_fn(t1, t2, value=1.0)
                else:
                    return t0_fn(t1)
            # in-place pointwise operations don't actually work if the in-place
            # tensor is 0-strided (numpy has the same issue)
            if (0 not in large_expanded.stride() and 0 not in large_expanded_clone.stride()):
                r1 = tensorfn_inplace(large_expanded, small_expanded, small2_expanded)
                r2 = tensorfn_inplace(large_expanded_clone, small, small2)
                self.assertEqual(r1, r2)

            def broadcastable(t0, t1, t2=None):
                try:
                    t1.expand_as(t0)
                    if t2 is not None:
                        t2.expand_as(t0)
                except RuntimeError:
                    return False
                return True

            def _test_in_place_broadcastable(t0, t1, t2=None):
                if not broadcastable(t0, t1, t2):
                    same_size = t0.numel() == t1.numel() and (t0.numel() == t2.numel() if t2 is not None else True)
                    if not same_size:
                        self.assertRaises(RuntimeError, lambda: tensorfn_inplace(t0, t1, t2))
                else:
                    tensorfn_inplace(t0, t1, t2)

            if fn not in fns_3_args and fn not in fns_value_kwarg:
                _test_in_place_broadcastable(small, large_expanded)
                _test_in_place_broadcastable(small, large)
            else:
                _test_in_place_broadcastable(small2, small_expanded, large_expanded)
                _test_in_place_broadcastable(small2, small, large)

    # Ensures that kthvalue throws nondeterministic alerts in the correct cases
    @dtypes(torch.double)
    def test_kthvalue_nondeterministic_alert(self, device, dtype):
        @expectedAlertNondeterministic('kthvalue CUDA', 'cuda')
        def test_func(slf, device, call_type):
            S = 10
            k = 5
            a = torch.randn(S, device=device)
            if call_type == 'function':
                torch.kthvalue(a, k)
            elif call_type == 'method':
                a.kthvalue(k)
            elif call_type == 'out':
                values = torch.empty_like(a)
                indices = torch.empty((), device=device, dtype=torch.long)
                torch.kthvalue(a, k, out=(values, indices))
            else:
                self.fail(f"'{call_type}' is not a valid call type")

        test_func(self, device, 'function')
        test_func(self, device, 'method')
        test_func(self, device, 'out')

    def test_embedding_scalar_weight_error(self, device):
        indices = torch.rand(2, 2, device=device).long()
        weight = torch.tensor(1.0)
        with self.assertRaisesRegex(RuntimeError, "'weight' must be at least 1-D"):
            torch.embedding(weight, indices)

    def test_dist(self, device):
        def run_test(x, y):
            for p in [0, 1, 2, 3, 4, inf, -inf]:
                dist_xy = torch.dist(x, y, p)
                dist_xy_norm = torch.norm(x - y, p)
                self.assertEqual(dist_xy, dist_xy_norm)

        run_test(torch.randn(5, device=device), torch.randn(5, device=device))

        x = torch.zeros(3, device=device)
        y = torch.zeros(3, device=device)
        y[1] = 1.
        run_test(x, y)

    # Ensures that median throws nondeterministic alerts in the correct cases
    @dtypes(torch.double)
    def test_median_nondeterministic_alert(self, device, dtype):
        def test_func(slf, device, call_type):
            S = 10
            a = torch.randn(S, device=device)
            if call_type == 'function':
                torch.median(a)
            elif call_type == 'function with indices':
                torch.median(a, 0)
            elif call_type == 'method':
                a.median()
            elif call_type == 'method with indices':
                a.median(0)
            elif call_type == 'out with indices':
                result = torch.empty_like(a)
                indices = torch.empty((), dtype=torch.long, device=device)
                torch.median(a, 0, out=(result, indices))
            else:
                self.fail(f"'{call_type}' is not a valid call type")

        @expectedAlertNondeterministic('median CUDA with indices output', 'cuda')
        def test_func_expect_error(slf, device, call_type):
            test_func(slf, device, call_type)

        test_func(self, device, 'function')
        test_func_expect_error(self, device, 'function with indices')
        test_func(self, device, 'method')
        test_func_expect_error(self, device, 'method with indices')
        test_func_expect_error(self, device, 'out with indices')

    @skipCUDANonDefaultStreamIf(True)
    def test_multinomial_alias(self, device):
        # Get probs vector to use in setup
        def get_probs(length, is_contiguous):
            probs = torch.softmax(torch.randn(length), 0)
            if not is_contiguous:
                probs = torch.softmax(torch.randn(length, 2), 0)[:, 1]
            assert not (is_contiguous ^ probs.is_contiguous()), "contiguity requirement not met"
            return probs.to(device)

        for is_contiguous in [True, False]:
            probs = get_probs(4, is_contiguous)
            alias_table, prob_table = torch._multinomial_alias_setup(probs)
            for n_samples in [-1, 1, 10]:
                if n_samples > 0:
                    samples = torch._multinomial_alias_draw(prob_table, alias_table, n_samples)
                    self.assertEqual(prob_table.size(), torch.Size([4]), msg="size mismatch: probability table")
                    self.assertEqual(alias_table.size(), torch.Size([4]), msg="size mismatch: alias table")
                    self.assertEqual(samples.size(), torch.Size([n_samples]), msg="wrong number of samples")
                else:
                    with self.assertRaisesRegex(RuntimeError, "cannot sample <= 0 samples"):
                        torch._multinomial_alias_draw(prob_table, alias_table, n_samples)

            with self.assertRaisesRegex(RuntimeError, "expected 1-D"):
                probs = probs.view(2, 2)
                torch._multinomial_alias_setup(probs)

            with self.assertRaisesRegex(RuntimeError, "expected 1-D"):
                a_t, p_t = torch._multinomial_alias_setup(probs)
                torch._multinomial_alias_draw(p_t.view(2, 2), a_t.view(2, 2))

        MAX_SAMPLES = 200000
        for probs in [get_probs(4, True),
                      torch.tensor([0.8, 0.2], device=device),
                      torch.tensor([0.7, 0.2, 0.1], device=device)]:
            # Check how different the alias distribution and the original distribution are
            alias_dist = torch.zeros_like(probs)
            alias_table, prob_table = torch._multinomial_alias_setup(probs)
            alias_samples = torch._multinomial_alias_draw(prob_table, alias_table, MAX_SAMPLES)
            alias_dist = torch.unique(alias_samples, return_counts=True)[1].to(dtype=probs.dtype) / MAX_SAMPLES
            self.assertEqual(alias_dist, probs, rtol=0.02, atol=0.0,
                             msg="Actual: {}\nExpected: {}".format(alias_dist, probs))

        for probs in [torch.tensor([0.2501, 0.25, 0.2499, 0.25], device=device),
                      torch.tensor([0.8, 0.199, 0.001], device=device),
                      torch.tensor([0.25001, 0.25, 0.24999, 0.25], device=device),
                      torch.tensor([0.33, 0.34, 0.33], device=device),
                      torch.tensor([0.8, 0.1999, 0.0001], device=device)]:
            # Check the difference between the original probabilities and the reconstructed
            # probabilities from the alias and probability tables output by _multinomial_alias_setup
            alias_table, prob_table = torch._multinomial_alias_setup(probs)
            actual = torch.zeros_like(probs)
            for i, vals in enumerate(zip(alias_table, prob_table)):
                idx, p = vals
                actual[i] += p
                actual[idx] += 1. - p
            actual = actual / len(probs)
            self.assertEqual(actual, probs, atol=1e-6, rtol=0)

        # Some special cases
        test_cases = [torch.tensor([1.0, 0.0, 0.0], device=device), torch.tensor([0.0, 1.0], device=device)]
        for probs in test_cases:
            alias_table, prob_table = torch._multinomial_alias_setup(probs)
            alias_samples = torch._multinomial_alias_draw(prob_table, alias_table, MAX_SAMPLES)
            self.assertEqual(alias_samples.unique(), probs.nonzero().squeeze(-1))

    @dtypes(*torch.testing.get_all_fp_dtypes())
    def test_log_normal(self, device, dtype):
        a = torch.tensor([10], dtype=dtype, device=device).log_normal_()
        self.assertEqual(a.dtype, dtype)
        self.assertEqual(a.size(), torch.Size([1]))

    @dtypes(*(torch.testing.get_all_int_dtypes() + torch.testing.get_all_fp_dtypes()))
    def test_geometric(self, device, dtype):
        a = torch.tensor([10], dtype=dtype, device=device).geometric_(0.5)
        self.assertEqual(a.dtype, dtype)
        self.assertEqual(a.size(), torch.Size([1]))

    @dtypes(*(torch.testing.get_all_fp_dtypes(include_half=False, include_bfloat16=False)))
    @dtypesIfCUDA(*(torch.testing.get_all_fp_dtypes(include_bfloat16=False)))
    def test_bernoulli_p(self, device, dtype):
        for trivial_p in ([0, 1], [1, 0, 1, 1, 0, 1]):
            x = torch.tensor(trivial_p, dtype=dtype, device=device)
            self.assertEqual(x.bernoulli().tolist(), trivial_p)

        def isBinary(t):
            return torch.ne(t, 0).mul_(torch.ne(t, 1)).sum().item() == 0

        p = torch.rand(5, 5, dtype=dtype, device=device)
        self.assertTrue(isBinary(p.bernoulli()))

        p = torch.rand(5, dtype=dtype, device=device).expand(5, 5)
        self.assertTrue(isBinary(p.bernoulli()))

        p = torch.rand(5, 5, dtype=dtype, device=device)
        torch.bernoulli(torch.rand_like(p), out=p)
        self.assertTrue(isBinary(p))

    # RngUniform not implemented for Integral type in XLA test
    @dtypes(*(torch.testing.get_all_fp_dtypes(include_half=False, include_bfloat16=False)))
    @dtypesIfCPU(*(torch.testing.get_all_dtypes(include_half=False, include_bfloat16=False, include_complex=False)))
    @dtypesIfCUDA(*(torch.testing.get_all_dtypes(include_bfloat16=False, include_complex=False)))
    def test_bernoulli_self(self, device, dtype):

        def isBinary(t):
            return torch.ne(t, 0).mul_(torch.ne(t, 1)).sum().item() == 0

        t = torch.empty(10, 10, dtype=dtype, device=device)

        t.fill_(2)
        t.bernoulli_(0.5)
        self.assertTrue(isBinary(t))

        for p_dtype in torch.testing.get_all_fp_dtypes(include_half=device.startswith('cuda'),
                                                       include_bfloat16=False):
            p = torch.rand(10, dtype=p_dtype, device=device).expand(10, 10)
            t.fill_(2)
            t.bernoulli_(p)
            self.assertTrue(isBinary(t))

            t.fill_(2)
            torch.bernoulli(torch.rand_like(t, dtype=p_dtype), out=t)
            self.assertTrue(isBinary(t))

            t.fill_(2)
            t.bernoulli_(torch.rand_like(t, dtype=p_dtype))
            self.assertTrue(isBinary(t))

    @slowTest
    @dtypes(*(torch.testing.get_all_fp_dtypes(include_half=False, include_bfloat16=False)))
    @dtypesIfCUDA(*(torch.testing.get_all_fp_dtypes(include_bfloat16=False)))
    def test_bernoulli_edge_cases(self, device, dtype):
        # Need to draw a lot of samples to cover every random floating point number.
        a = torch.zeros(10000, 10000, dtype=dtype, device=device)  # probability of drawing "1" is 0
        num_ones = (torch.bernoulli(a) == 1).sum()
        self.assertEqual(num_ones, 0)

        b = torch.ones(10000, 10000, dtype=dtype, device=device)  # probability of drawing "1" is 1
        num_zeros = (torch.bernoulli(b) == 0).sum()
        self.assertEqual(num_zeros, 0)

    @dtypes(*torch.testing.get_all_fp_dtypes())
    def test_exponential(self, device, dtype):
        a = torch.tensor([10], dtype=dtype, device=device).exponential_(0.5)
        self.assertEqual(a.dtype, dtype)
        self.assertEqual(a.size(), torch.Size([1]))

        # Tests extremal behavior
        tests = ((-0, float('inf')), (0, float('inf')), (float('inf'), 0))
        for test in tests:
            t = torch.empty((1,), device=device, dtype=dtype).exponential_(test[0])
            self.assertTrue(t.item() == test[1])

        # Tests that negative lambda fails
        with self.assertRaises(RuntimeError):
            torch.empty((1,), device=device, dtype=dtype).exponential_(-0.5)

    @skipIfNoSciPy
    @dtypes(*torch.testing.get_all_fp_dtypes())
    def test_uniform_kstest(self, device, dtype):
        from scipy import stats
        size = 1000
        for from_ in [-42, 0, 4.2]:
            for to_ in [-4.2, 0, 42]:
                if to_ > from_:
                    t = torch.empty(size, dtype=dtype, device=device).uniform_(from_, to_)
                    res = stats.kstest(t.cpu().to(torch.double), 'uniform', args=(from_, (to_ - from_)))
                    self.assertTrue(res.statistic < 0.1)

    @skipIfNoSciPy
    @dtypes(*torch.testing.get_all_fp_dtypes(include_bfloat16=False))
    @dtypesIfCUDA(*torch.testing.get_all_fp_dtypes())
    def test_normal_kstest(self, device, dtype):
        from scipy import stats
        size = 1000
        for mean in [-10, 0, 50]:
            for std in [1, 5, 10]:
                t = torch.empty(size, dtype=dtype, device=device).normal_(mean=mean, std=std)
                res = stats.kstest(t.cpu().to(torch.double), 'norm', args=(mean, std))
                self.assertTrue(res.statistic < 0.1)

    @skipIfNoSciPy
    @dtypes(*torch.testing.get_all_fp_dtypes())
    def test_lognormal_kstest(self, device, dtype):
        from scipy import stats
        size = 1000
        for mean in [-3, 0, 7]:
            for std in [1, 5, 7]:
                t = torch.empty(size, dtype=dtype, device=device).log_normal_(mean=mean, std=std)
                res = stats.kstest(t.cpu().to(torch.double), 'lognorm', args=(std, 0, math.exp(mean)))
                if dtype == torch.half:
                    self.assertTrue(res.statistic < 0.3)
                else:
                    self.assertTrue(res.statistic < 0.1)

    @skipIfNoSciPy
    @dtypes(*torch.testing.get_all_fp_dtypes())
    def test_exponential_kstest(self, device, dtype):
        from scipy import stats
        size = 1000
        for lambd in [0.5, 1.0, 5.0]:
            t = torch.empty(size, dtype=dtype, device=device).exponential_(lambd=lambd)
            res = stats.kstest(t.cpu().to(torch.double), 'expon', args=(0, 1 / lambd,))
            self.assertTrue(res.statistic < 0.1)

    @skipIfNoSciPy
    @dtypes(*torch.testing.get_all_fp_dtypes())
    def test_cauchy_kstest(self, device, dtype):
        from scipy import stats
        size = 1000
        for median in [-10, 0, 50]:
            for sigma in [0.5, 1.0, 10.0]:
                t = torch.empty(size, dtype=dtype, device=device).cauchy_(median=median, sigma=sigma)
                res = stats.kstest(t.cpu().to(torch.double), 'cauchy', args=(median, sigma))
                self.assertTrue(res.statistic < 0.1)

    @skipIfNoSciPy
    @dtypes(*(torch.testing.get_all_int_dtypes() + torch.testing.get_all_fp_dtypes()))
    def test_geometric_kstest(self, device, dtype):
        from scipy import stats
        size = 1000
        for p in [0.2, 0.5, 0.8]:
            t = torch.empty(size, dtype=dtype, device=device).geometric_(p=p)
            actual = np.histogram(t.cpu().to(torch.double), np.arange(1, 100))[0]
            expected = stats.geom(p).pmf(np.arange(1, 99)) * size
            res = stats.chisquare(actual, expected)
            self.assertEqual(res.pvalue, 1.0, atol=0.1, rtol=0)

    def test_pairwise_distance_empty(self, device):
        shape = (2, 0)
        x = torch.randn(shape, device=device)
        y = torch.randn(shape, device=device)

        self.assertEqual(torch.zeros(2, device=device), torch.pairwise_distance(x, y))
        self.assertEqual(torch.zeros((2, 1), device=device), torch.pairwise_distance(x, y, keepdim=True))

        shape = (0, 2)
        x = torch.randn(shape, device=device)
        y = torch.randn(shape, device=device)
        self.assertEqual(torch.zeros(0, device=device), torch.pairwise_distance(x, y))
        self.assertEqual(torch.zeros((0, 1), device=device), torch.pairwise_distance(x, y, keepdim=True))

    def test_pdist_empty(self, device):
        shape = (0, 2)
        x = torch.randn(shape, device=device)
        self.assertEqual(torch.empty(0, device=device), torch.pdist(x))

        shape = (1, 2)
        x = torch.randn(shape, device=device)
        self.assertEqual(torch.empty(0, device=device), torch.pdist(x))

        shape = (3, 0)
        x = torch.randn(shape, device=device)
        self.assertEqual(torch.zeros(3, device=device), torch.pdist(x))

    def test_cdist_empty(self, device):
        x = torch.randn((0, 5), device=device)
        y = torch.randn((4, 5), device=device)
        self.assertEqual(torch.empty(0, 4, device=device), torch.cdist(x, y))

        x = torch.randn((2, 5), device=device)
        y = torch.randn((0, 5), device=device)
        self.assertEqual(torch.empty(2, 0, device=device), torch.cdist(x, y))

        x = torch.randn((2, 0), device=device)
        y = torch.randn((3, 0), device=device)
        self.assertEqual(torch.zeros(2, 3, device=device), torch.cdist(x, y))

        x = torch.randn((2, 0), device=device)
        y = torch.randn((0, 0), device=device)
        self.assertEqual(torch.empty(2, 0, device=device), torch.cdist(x, y))

    def _brute_cdist(self, x, y, p=2):
        r1 = x.shape[-2]
        r2 = y.shape[-2]
        if r1 == 0 or r2 == 0:
            return torch.empty(r1, r2, device=x.device)
        return torch.norm(x[..., None, :] - y[..., None, :, :], p=p, dim=-1)

    def test_cdist_norm(self, device):
        for r1 in [3, 4, 5, 6]:
            for m in [2, 3, 4, 10]:
                for r2 in [4, 6, 7, 8]:
                    for p in [0, 1, 2, 3, 1.5, 2.5, float('inf')]:
                        x = torch.randn(r1, m, device=device)
                        y = torch.randn(r2, m, device=device)
                        if p == 2:
                            for cm in ['use_mm_for_euclid_dist', 'donot_use_mm_for_euclid_dist']:
                                actual = torch.cdist(x, y, p=2, compute_mode=cm)
                                expected = self._brute_cdist(x, y, p=2)
                                self.assertEqual(expected, actual, rtol=0, atol=0.02)
                        else:
                            actual = torch.cdist(x, y, p=p)
                            expected = self._brute_cdist(x, y, p=p)
                            self.assertEqual(expected, actual)

    def test_cdist_norm_batch(self, device):
        for r1 in [3, 4, 5, 6]:
            for m in [2, 3, 4, 10]:
                for r2 in [4, 6, 7, 8]:
                    for p in [0, 1, 2, 3, 1.5, 2.5, float('inf')]:
                        x = torch.randn(2, 3, 6, r1, m, device=device)
                        y = torch.randn(2, 3, 6, r2, m, device=device)
                        if p == 2:
                            for cm in ['use_mm_for_euclid_dist', 'donot_use_mm_for_euclid_dist']:
                                actual = torch.cdist(x, y, p=2, compute_mode=cm)
                                expected = self._brute_cdist(x, y, p=2)
                                self.assertEqual(expected, actual, rtol=0, atol=0.02)
                        else:
                            actual = torch.cdist(x, y, p=p)
                            expected = self._brute_cdist(x, y, p=p)
                            self.assertEqual(expected, actual)

    @tf32_on_and_off(0.005)
    def test_cdist_large(self, device):
        for cm in ['use_mm_for_euclid_dist_if_necessary', 'use_mm_for_euclid_dist', 'donot_use_mm_for_euclid_dist']:
            x = torch.randn(1000, 10, device=device)
            y = torch.randn(1000, 10, device=device)
            actual = torch.cdist(x, y, p=2, compute_mode=cm)
            expected = self._brute_cdist(x, y, p=2)
            self.assertEqual(expected, actual)

    @slowTest
    @tf32_on_and_off(0.01)
    def test_cdist_large_batch(self, device):
        for cm in ['use_mm_for_euclid_dist_if_necessary', 'use_mm_for_euclid_dist', 'donot_use_mm_for_euclid_dist']:
            x = torch.randn(4, 3, 1000, 10, device=device)
            y = torch.randn(4, 3, 1000, 10, device=device)
            actual = torch.cdist(x, y, p=2, compute_mode=cm)
            expected = self._brute_cdist(x, y, p=2)
            self.assertEqual(expected, actual)

    @tf32_on_and_off(0.005)
    def test_cdist_non_contiguous(self, device):
        for cm in ['use_mm_for_euclid_dist', 'donot_use_mm_for_euclid_dist']:
            x = torch.randn(5, 7, device=device).transpose(-1, -2)
            y = torch.randn(5, 3, device=device).transpose(-1, -2)
            actual = torch.cdist(x, y, p=2, compute_mode=cm)
            expected = self._brute_cdist(x, y, p=2)
            self.assertFalse(x.is_contiguous())
            self.assertFalse(y.is_contiguous())
            self.assertEqual(expected, actual)

            x = torch.randn(7, 5, device=device)
            y = torch.randn(5, 3, device=device).t()
            actual = torch.cdist(x, y, p=2, compute_mode=cm)
            expected = self._brute_cdist(x, y, p=2)
            self.assertTrue(x.is_contiguous())
            self.assertFalse(y.is_contiguous())
            self.assertEqual(expected, actual)

            x = torch.randn(5, 7, device=device).t()
            y = torch.randn(3, 5, device=device)
            actual = torch.cdist(x, y, p=2, compute_mode=cm)
            expected = self._brute_cdist(x, y, p=2)
            self.assertFalse(x.is_contiguous())
            self.assertTrue(y.is_contiguous())
            self.assertEqual(expected, actual)

    @tf32_on_and_off()
    def test_cdist_non_contiguous_batch(self, device):
        for cm in ['use_mm_for_euclid_dist', 'donot_use_mm_for_euclid_dist']:
            x = torch.randn(4, 3, 2, 5, 7, device=device).transpose(-1, -2)
            y = torch.randn(4, 3, 2, 5, 3, device=device).transpose(-1, -2)
            actual = torch.cdist(x, y, p=2, compute_mode=cm)
            expected = self._brute_cdist(x, y, p=2)
            self.assertFalse(x.is_contiguous())
            self.assertFalse(y.is_contiguous())
            self.assertEqual(expected, actual)

            x = torch.randn(7, 2, 7, 5, device=device)
            y = torch.randn(7, 2, 5, 3, device=device).transpose(-1, -2)
            actual = torch.cdist(x, y, p=2, compute_mode=cm)
            expected = self._brute_cdist(x, y, p=2)
            self.assertTrue(x.is_contiguous())
            self.assertFalse(y.is_contiguous())
            self.assertEqual(expected, actual)

            x = torch.randn(4, 5, 7, device=device).transpose(-1, -2)
            y = torch.randn(4, 3, 5, device=device)
            actual = torch.cdist(x, y, p=2, compute_mode=cm)
            expected = self._brute_cdist(x, y, p=2)
            self.assertFalse(x.is_contiguous())
            self.assertTrue(y.is_contiguous())
            self.assertEqual(expected, actual)

    def test_multinomial_constraints(self, device):
        x = torch.empty(1, 2, 3, dtype=torch.double, device=device)
        self.assertRaisesRegex(
            RuntimeError, "prob_dist must be 1 or 2 dim",
            lambda: torch.multinomial(x, 2))
        x = torch.empty(1, 2, dtype=torch.long, device=device)
        self.assertRaisesRegex(
            RuntimeError, "multinomial only supports floating-point dtypes for input",
            lambda: torch.multinomial(x, 2))
        x = torch.empty(1, 2, dtype=torch.double, device=device)
        y = torch.empty(1, 2, dtype=torch.double, device=device)
        self.assertRaisesRegex(
            RuntimeError, "multinomial expects Long tensor out",
            lambda: torch.multinomial(x, 2, out=y))
        x = torch.empty(2, dtype=torch.double, device=device)
        self.assertRaisesRegex(
            RuntimeError, "cannot sample n_sample <= 0 samples",
            lambda: torch.multinomial(x, 0))
        x = torch.empty(2, dtype=torch.double, device=device)
        self.assertRaisesRegex(
            RuntimeError, "cannot sample n_sample <= 0 samples",
            lambda: torch.multinomial(x, -1))
        x = torch.empty(2, dtype=torch.double, device=device)
        self.assertRaisesRegex(
            RuntimeError, "cannot sample n_sample > prob_dist",
            lambda: torch.multinomial(x, 3, False))
        x = torch.empty(16777217, dtype=torch.double, device=device)
        self.assertRaisesRegex(
            RuntimeError, "number of categories cannot exceed",
            lambda: torch.multinomial(x, 3))

    def test_cumsum(self, device):
        x = torch.rand(100, 100, device=device)
        res1 = torch.cumsum(x, 1)
        res2 = torch.Tensor().to(device)
        torch.cumsum(x, 1, out=res2)
        self.assertEqual(res1, res2)
        x.cumsum_(1)
        self.assertEqual(res1, x)

        a = torch.tensor([[True, False, True],
                          [False, False, False],
                          [True, True, True]], device=device)
        b = a.byte()
        aRes = torch.cumsum(a, 0)
        bRes = torch.cumsum(b, 0)
        self.assertEqual(aRes, bRes)
        self.assertEqual(aRes, torch.tensor([[1, 0, 1],
                                             [1, 0, 1],
                                             [2, 1, 2]]))

        aRes = torch.cumsum(a, 1)
        bRes = torch.cumsum(b, 1)
        self.assertEqual(aRes, bRes)
        self.assertEqual(aRes, torch.tensor([[1, 1, 2],
                                             [0, 0, 0],
                                             [1, 2, 3]]))

        # Check that cummulative sum over a zero length dimension doesn't crash on backprop.
        # Also check that cumsum over other dimensions in a tensor with a zero-length
        # dimensiuon also works
        # Also include a basic suite of similar tests for other bases cases.
        shapes = [[2, 0], [2, 1, 4], [0, 2, 3], [1], [5]]
        for shape in shapes:
            for dim in range(len(shape)):
                raw_tensor = torch.zeros(*shape, requires_grad=True)
                integrated = raw_tensor.cumsum(dim=dim)
                # Check that backward does not crash
                integrated.sum().backward()
                # Check that output maintained correct shape
                self.assertEqual(raw_tensor.shape, raw_tensor.grad.shape)

        # Check a scalar example
        raw_tensor = torch.tensor(3., requires_grad=True)
        integrated = raw_tensor.cumsum(dim=-1)
        self.assertEqual(raw_tensor, integrated)
        # Check that backward does not crash
        integrated.sum().backward()
        # Check that output maintained correct shape
        self.assertEqual(raw_tensor.shape, raw_tensor.grad.shape)

    def test_cumprod(self, device):
        x = torch.rand(100, 100, device=device)
        res1 = torch.cumprod(x, 1)
        res2 = torch.Tensor().to(device)
        torch.cumprod(x, 1, out=res2)
        self.assertEqual(res1, res2)
        x.cumprod_(1)
        self.assertEqual(res1, x)

        a = torch.tensor([[True, False, True],
                          [False, False, False],
                          [True, True, True]], dtype=torch.bool, device=device)
        b = a.byte()
        aRes = torch.cumprod(a, 0)
        bRes = torch.cumprod(b, 0)
        self.assertEqual(aRes, bRes)
        self.assertEqual(aRes, torch.tensor([[1, 0, 1],
                                             [0, 0, 0],
                                             [0, 0, 0]]))

        aRes = torch.cumprod(a, 1)
        bRes = torch.cumprod(b, 1)
        self.assertEqual(aRes, bRes)
        self.assertEqual(aRes, torch.tensor([[1, 0, 0],
                                             [0, 0, 0],
                                             [1, 1, 1]]))

        # Check that cummulative prod over a zero length dimension doesn't crash on backprop.
        # Also check that cumprod over other dimensions in a tensor with a zero-length
        # dimensiuon also works
        # Also include a basic suite of similar tests for other bases cases.
        shapes = [[2, 0], [2, 1, 4], [0, 2, 3], [1], [5]]
        for shape in shapes:
            for dim in range(len(shape)):
                raw_tensor = torch.zeros(*shape, requires_grad=True)
                integrated = raw_tensor.cumprod(dim=dim)
                # Check that backward does not crash
                integrated.sum().backward()
                # Check that output maintained correct shape
                self.assertEqual(raw_tensor.shape, raw_tensor.grad.shape)

        # Check a scalar example
        raw_tensor = torch.tensor(3., requires_grad=True)
        integrated = raw_tensor.cumprod(dim=-1)
        self.assertEqual(raw_tensor, integrated)
        # Check that backward does not crash
        integrated.sum().backward()
        # Check that output maintained correct shape
        self.assertEqual(raw_tensor.shape, raw_tensor.grad.shape)

    def test_cummax_cummin(self, device):
        def test_ops(op, string_of_function_name, expected_output1, expected_output2):
            x = torch.rand(100, 100, device=device)
            out1 = op(x, 1)
            res2 = torch.empty(0, device=device)
            indices2 = torch.empty(0, dtype=torch.int64, device=device)
            op(x, 1, out=(res2, indices2))
            self.assertEqual(out1[0], res2)
            self.assertEqual(out1[1], indices2)

            a = torch.tensor([[True, False, True],
                              [False, False, False],
                              [True, True, True]], dtype=torch.bool, device=device)
            b = a.byte()
            aRes = op(a, 0)
            bRes = op(b, 0)
            self.assertEqual(aRes[0], bRes[0].bool())
            self.assertEqual(aRes[0], expected_output1.bool())

            # test inf and nan input
            x = torch.tensor([4, inf, 1.5, -inf, 0, nan, 1])
            xRes = op(x, 0)[0]
            self.assertEqual(xRes, expected_output2)

            # op shouldn't support values, indices with a dtype, device type or layout
            # different from that of input tensor
            t = torch.randn(10)
            values = torch.empty(0, dtype=torch.int16)
            indices = torch.empty(0, dtype=torch.int64)
            with self.assertRaisesRegex(
                    RuntimeError,
                    'expected scalar_type Float but found Short'):
                op(t, 0, out=(values, indices))

            # Check that op over a zero length dimension doesn't crash on backprop.
            # Also check that op over other dimensions in a tensor with a zero-length
            # dimension also works
            # Also include a basic suite of similar tests for other bases cases.
            shapes = [[2, 0], [2, 1, 4], [0, 2, 3], [1], [5]]
            for shape in shapes:
                for dim in range(len(shape)):
                    raw_tensor = torch.zeros(*shape, requires_grad=True)
                    integrated = getattr(raw_tensor, string_of_function_name)(dim=dim)
                    # Check that backward does not crash
                    integrated[0].sum().backward()
                    # Check that output maintained correct shape
                    self.assertEqual(raw_tensor.shape, raw_tensor.grad.shape)

            # Check a scalar example
            raw_tensor = torch.tensor(3., requires_grad=True)
            integrated = getattr(raw_tensor, string_of_function_name)(dim=-1)
            # Check that backward does not crash
            integrated[0].sum().backward()
            # Check that output maintained correct shape
            self.assertEqual(raw_tensor.shape, raw_tensor.grad.shape)

        expected_out = torch.tensor([4, inf, inf, inf, inf, nan, nan])
        test_ops(torch.cummax, "cummax", torch.tensor([[1, 0, 1],
                                                       [1, 0, 1],
                                                       [1, 1, 1]]), expected_out)

        expected_out = torch.tensor([4, 4, 1.5, -inf, -inf, nan, nan])
        test_ops(torch.cummin, "cummin", torch.tensor([[1, 0, 1],
                                                       [0, 0, 0],
                                                       [0, 0, 0]]), expected_out)

    def test_logcumsumexp(self, device):
        def logcumsumexp(a, axis):
            return torch.cumsum(a.exp(), axis=axis).log_()

        axis = 1
        a = torch.randn(100, 100, device=device)

        actual = a.logcumsumexp(1)
        expected = logcumsumexp(a, axis)
        self.assertEqual(a.dtype, actual.dtype)
        self.assertEqual(expected.shape, actual.shape)
        self.assertEqual(expected, actual)

        # Check that out is actually inplace
        b = torch.randn(5, 2, device=device)
        inplace_out = torch.zeros(5, 2, device=device)

        expected = logcumsumexp(b, axis)
        torch.logcumsumexp(b, axis=axis, out=inplace_out)

        self.assertEqual(inplace_out, expected)

        # Check input and inplace_output type mismatch
        b = torch.randn(5, 2, device=device, dtype=torch.float64)
        inplace_out = torch.zeros(5, 2, device=device, dtype=torch.float32)
        with self.assertRaisesRegex(
                RuntimeError,
                'expected scalar_type Double but found Float'):
            torch.logcumsumexp(b, axis, out=inplace_out)

    def _test_large_cum_fn_helper(self, x, fn):
        x_cpu = x.cpu().float()
        expected = fn(x_cpu)
        actual = fn(x).cpu().float()
        self.assertEqual(expected, actual.cpu().float())

    @unittest.skipIf(IS_FBCODE and IS_REMOTE_GPU, "sandcastle OOM with current tpx gpu/re configuration")
    @onlyCUDA
    @dtypesIfCUDA(torch.half)  # only small dtype not to get oom
    def test_large_cumsum(self, device, dtype):
        # initialization to avoid overflow and half caveats
        x = torch.empty(2**30 + 200, device=device, dtype=dtype)
        x[::3] = -3
        x[1::3] = 2
        x[2::3] = 1
        self._test_large_cum_fn_helper(x, lambda x: torch.cumsum(x, 0))

    @onlyCUDA
    @dtypesIfCUDA(torch.half)  # only small dtype not to get oom
    def test_large_cumprod(self, device, dtype):
        # initialization to avoid overflow and half caveats
        x = torch.empty(2**30 + 200, device=device, dtype=dtype)
        x[::3] = 8
        x[1::3] = .25
        x[2::3] = .5
        self._test_large_cum_fn_helper(x, lambda x: torch.cumprod(x, 0))

    def test_discontiguous_out_cumsum(self, device):
        x = torch.randn(4, 8, device=device)
        y = torch.empty(4, 16, device=device)[:, ::2]
        out = torch.cumsum(x, 0)
        torch.cumsum(x, 0, out=y)
        self.assertFalse(y.is_contiguous())
        self.assertEqual(out, y, atol=0., rtol=0.)

    def _test_cumminmax_helper(self, x, fn, expected_val, expected_ind):
        val, ind = fn(x, -1)
        self.assertEqual(val, expected_val, atol=0, rtol=0)
        self.assertEqual(ind, expected_ind, atol=0, rtol=0)
        out_val = torch.empty_like(val).t().contiguous().t()
        out_ind = torch.empty_like(ind).t().contiguous().t()
        fn(x, -1, out=(out_val, out_ind))
        self.assertFalse(out_val.is_contiguous())
        self.assertFalse(out_ind.is_contiguous())
        self.assertEqual(out_val, expected_val, atol=0, rtol=0)
        self.assertEqual(out_ind, expected_ind, atol=0, rtol=0)

    def test_cummax_discontiguous(self, device):
        x = torch.tensor([[0, 1, 2, 3, 2, 1], [4, 5, 6, 5, 6, 7]], device=device, dtype=torch.float).t().contiguous().t()
        expected_val = torch.tensor([[0, 1, 2, 3, 3, 3], [4, 5, 6, 6, 6, 7]], device=device, dtype=torch.float)
        expected_ind = torch.tensor([[0, 1, 2, 3, 3, 3], [0, 1, 2, 2, 4, 5]], device=device, dtype=torch.long)
        self._test_cumminmax_helper(x, torch.cummax, expected_val, expected_ind)

    def test_cummin_discontiguous(self, device):
        x = torch.tensor([[3, 2, 1, 0, 1, 2], [7, 6, 5, 4, 5, 2]], device=device, dtype=torch.float).t().contiguous().t()
        expected_val = torch.tensor([[3, 2, 1, 0, 0, 0], [7, 6, 5, 4, 4, 2]], device=device, dtype=torch.float)
        expected_ind = torch.tensor([[0, 1, 2, 3, 3, 3], [0, 1, 2, 3, 3, 5]], device=device, dtype=torch.long)
        self._test_cumminmax_helper(x, torch.cummin, expected_val, expected_ind)

    def test_bool_tensor_value_change(self, device):
        x = torch.tensor([True, False], dtype=torch.bool, device=device)
        x[0] = False
        x[1] = True
        self.assertEqual(x, torch.tensor([False, True], dtype=torch.bool, device=device))

    def test_unfold_all_devices_and_dtypes(self, device):
        for dt in torch.testing.get_all_dtypes():

            if dt == torch.bool:
                x = torch.empty((0, 1, 3, 0), dtype=dt, device=device)
                self.assertEqual((0, 1, 1, 0, 3), x.unfold(2, 3, 2).shape)
            else:
                x = torch.empty((0, 1, 3, 0), dtype=dt, device=device)
                self.assertEqual((0, 1, 1, 0, 3), x.unfold(2, 3, 2).shape)

    def test_unfold_scalars(self, device):
        x = torch.tensor(0.5, device=device)
        # unfold on a 0-dimensional tensor should always return a 1-d dimensional
        # tensor of shape [size] (i.e., the second parameter to unfold)

        self.assertEqual(torch.empty(0, device=device), x.unfold(0, 0, 1))
        self.assertEqual(torch.empty(0, device=device), x.unfold(0, 0, 2))
        self.assertEqual(torch.tensor([0.5], device=device), x.unfold(0, 1, 1))

    def test_copy_all_dtypes_and_devices(self, device):
        from copy import copy
        for dt in torch.testing.get_all_dtypes():
            x = torch.tensor([1, 2, 3, 4], dtype=dt, device=device)
            x_clone = x.clone()
            y = copy(x)
            y.fill_(1)
            # copy is a shallow copy, only copies the tensor view,
            # not the data
            self.assertEqual(x, y)

    def test_clone_all_dtypes_and_devices(self, device):
        for dt in torch.testing.get_all_dtypes():
            x = torch.tensor((1, 1), dtype=dt, device=device)
            y = x.clone()
            self.assertEqual(x, y)

    def test_clone_zero_stride_dim(self, device):
        # stride zero, size 1 axis, not contiguous
        x = torch.randn(10)
        y = x.as_strided([2, 1, 5], [1, 0, 2])
        self.assertEqual(y, y.clone())

    @dtypesIfCUDA(*set(torch.testing.get_all_math_dtypes('cuda')))
    @dtypes(*set(torch.testing.get_all_math_dtypes('cpu')))
    def test_addcmul(self, device, dtype):
        def rand_tensor(size, dtype, device):
            if dtype.is_floating_point or dtype.is_complex:
                return torch.rand(size=size, dtype=dtype, device=device)
            if dtype == torch.uint8:
                return torch.randint(1, 5, size=size, dtype=dtype, device=device)
            else:
                return torch.randint(-5, 5, size=size, dtype=dtype, device=device)

        a = rand_tensor((2, 2), dtype=dtype, device=device)
        b = rand_tensor((2, 2), dtype=dtype, device=device)
        c = rand_tensor((2, 2), dtype=dtype, device=device)

        alpha = _number(0.5, 3, dtype)

        actual = torch.addcmul(a, b, c, value=alpha)
        expected = a + alpha * b * c

        self.assertEqual(expected, actual)

        with self.maybeWarnsRegex(
                UserWarning, "This overload of addcmul is deprecated"):
            self.assertEqual(actual, torch.addcmul(a, alpha, b, c))

    def test_narrow_empty(self, device):
        x = torch.randn(2, 3, 4, device=device)
        for d in range(x.dim()):
            y = x.narrow(d, x.size(d), 0)
            sz = list(x.size())
            sz[d] = 0
            self.assertEqual(sz, y.size())

    def test_index_copy(self, device):
        num_copy, num_dest = 3, 20
        dest = torch.randn(num_dest, 4, 5, device=device)
        src = torch.randn(num_copy, 4, 5, device=device)
        idx = torch.randperm(num_dest, device=device).narrow(0, 0, num_copy)
        dest2 = dest.clone()
        dest.index_copy_(0, idx, src)
        for i in range(idx.size(0)):
            dest2[idx[i]] = src[i]
        self.assertEqual(dest, dest2, atol=0, rtol=0)

        dest = torch.randn(num_dest, device=device)
        src = torch.randn(num_copy, device=device)
        idx = torch.randperm(num_dest, device=device).narrow(0, 0, num_copy)
        dest2 = dest.clone()
        dest.index_copy_(0, idx, src)
        for i in range(idx.size(0)):
            dest2[idx[i]] = src[i]
        self.assertEqual(dest, dest2, atol=0, rtol=0)

        # Bool tensor
        dest = torch.zeros(2, 2, dtype=torch.bool, device=device)
        src = torch.tensor([[True, True], [True, True]], device=device)
        index = torch.tensor([0, 1], device=device)
        dest.index_copy_(0, index, src)
        self.assertEqual(dest, torch.tensor([[True, True], [True, True]], device=device))

        # Error cases
        a = torch.randn(3, 5)
        c = torch.zeros(3)
        self.assertRaises(IndexError, lambda: a.index_copy_(dim=1, index=torch.tensor([3]), source=c))

    # Ensures that index_copy throws nondeterministic alerts in the correct cases
    @onlyOnCPUAndCUDA
    @dtypes(torch.double)
    def test_index_copy_nondeterministic_alert(self, device, dtype):
        @expectedAlertNondeterministic('index_copy')
        def test_func(slf, device, call_type):
            S = 10
            a = torch.randn(S, device=device)
            b = torch.randn(S, device=device)
            index = torch.randint(S, (S,), device=device)
            if call_type == 'function':
                torch.index_copy(a, 0, index, b)
            elif call_type == 'method':
                a.index_copy(0, index, b)
            elif call_type == 'method inplace':
                a.index_copy_(0, index, b)
            else:
                self.fail(f"'{call_type}' is not a valid call type")

        test_func(self, device, 'function')
        test_func(self, device, 'method')
        test_func(self, device, 'method inplace')

    def test_index_fill(self, device):
        for dt in torch.testing.get_all_dtypes():
            if dt == torch.half or dt == torch.bfloat16 or dt.is_complex:
                continue

            x = torch.tensor([[1, 2], [4, 5]], dtype=dt, device=device)
            index = torch.tensor([0], device=device)
            x.index_fill_(1, index, 0)
            self.assertEqual(x, torch.tensor([[0, 2], [0, 5]], dtype=dt, device=device))

    def test_index_select(self, device):
        for dtype in [torch.int, torch.long]:
            src = torch.randn(3, 4, 5, device=device)
            # Index can be duplicated.
            idx = torch.tensor([2, 1, 0, 1, 2], dtype=dtype, device=device)
            dest = torch.index_select(src, 0, idx)
            self.assertEqual(dest.shape, (5, 4, 5))
            for i in range(idx.size(0)):
                self.assertEqual(dest[i], src[idx[i]])

            # Check that 'out' is used correctly.
            out = torch.randn(5 * 4 * 5, device=device)
            dest = torch.index_select(src, 0, idx, out=out.view(5, 4, 5))
            self.assertEqual(dest.shape, (5, 4, 5))
            for i in range(idx.size(0)):
                self.assertEqual(dest[i], src[idx[i]])
            out.fill_(0.123)
            self.assertEqual(out, dest.view(-1))  # Must point to the same storage.

            # Bool tensor
            src = torch.tensor([False, True, False, False], device=device, dtype=torch.bool)
            idx = torch.tensor([1], dtype=dtype, device=device)
            dest = torch.index_select(src, 0, idx)
            self.assertEqual(torch.tensor([True]), dest)

            # Complex Tensor
            src = torch.randn(3, 4, 5, dtype=torch.complex64, device=device)
            idx = torch.tensor([2, 1, 0, 1, 2], dtype=dtype, device=device)
            dest = torch.index_select(src, 0, idx)
            self.assertEqual(dest.shape, (5, 4, 5))
            for i in range(idx.size(0)):
                self.assertEqual(dest[i], src[idx[i]])

    def test_take_empty(self, device):
        for input_shape in [(0,), (0, 1, 2, 0), (1, 2, 3)]:
            for indices_shape in [(0,), (0, 1, 2, 0)]:
                input = torch.empty(input_shape, device=device)
                indices = torch.empty(indices_shape, dtype=torch.int64, device=device)
                self.assertEqual(indices, torch.take(input, indices), exact_dtype=False)

    def test_put_empty(self, device):
        for dst_shape in [(0,), (0, 1, 2, 0), (1, 2, 3)]:
            for indices_shape in [(0,), (0, 1, 2, 0)]:
                for accumulate in [False, True]:
                    dst = torch.randn(dst_shape, device=device)
                    indices = torch.empty(indices_shape, dtype=torch.int64, device=device)
                    src = torch.randn(indices_shape, device=device)
                    self.assertEqual(dst, dst.put_(indices, src, accumulate=accumulate))

    @skipCUDAIfRocm
    @dtypes(*(torch.testing.get_all_fp_dtypes(include_bfloat16=False, include_half=False) +
              torch.testing.get_all_complex_dtypes()))
    @dtypesIfCPU(*(torch.testing.get_all_fp_dtypes(include_bfloat16=False, include_half=True) +
                   torch.testing.get_all_complex_dtypes()))
    @dtypesIfCUDA(*(torch.testing.get_all_fp_dtypes(include_bfloat16=True, include_half=True) +
                    torch.testing.get_all_complex_dtypes()))
    def test_scatter_reduce_operations_to_large_input(self, device, dtype):
        index = torch.tensor([[1], [2]], device=device, dtype=torch.long)
        test_data = [
            (torch.zeros(4, 4, device=device, dtype=dtype),
             torch.ones(2, 2, device=device, dtype=dtype),
             torch.tensor([[0, 0, 0, 0],
                           [1, 0, 0, 0],
                           [1, 0, 0, 0],
                           [0, 0, 0, 0]],
                          device=device, dtype=dtype), "add"),
            (torch.tensor([2], device=device, dtype=dtype).repeat(4, 4),
             torch.tensor([6], device=device, dtype=dtype).repeat(2, 2),
             torch.tensor([[2, 2, 2, 2],
                           [12, 2, 2, 2],
                           [12, 2, 2, 2],
                           [2, 2, 2, 2]], device=device, dtype=dtype), "multiply"),
        ]

        for input, src, result, operation in test_data:
            if operation == "multiply" and torch.is_complex(input):
                continue
            input.scatter_(0, index, src, reduce=operation)
            self.assertEqual(input, result)

    @skipCUDAIfRocm
    @dtypes(*(torch.testing.get_all_fp_dtypes(include_bfloat16=False, include_half=False) +
              torch.testing.get_all_complex_dtypes()))
    @dtypesIfCPU(*(torch.testing.get_all_fp_dtypes(include_bfloat16=False, include_half=True) +
                   torch.testing.get_all_complex_dtypes()))
    @dtypesIfCUDA(*(torch.testing.get_all_fp_dtypes(include_bfloat16=True, include_half=True) +
                    torch.testing.get_all_complex_dtypes()))
    def test_scatter_reduce_scalar(self, device, dtype):
        index = torch.tensor([[1], [2]], device=device, dtype=torch.long)
        test_data = [
            (torch.zeros(4, 4, device=device, dtype=dtype), 1,
             torch.tensor([[0, 0, 0, 0],
                           [1, 0, 0, 0],
                           [1, 0, 0, 0],
                           [0, 0, 0, 0]],
                          device=device, dtype=dtype), "add"),
            (torch.tensor([2], device=device, dtype=dtype).repeat(4, 4), 2,
             torch.tensor([[2, 2, 2, 2],
                           [4, 2, 2, 2],
                           [4, 2, 2, 2],
                           [2, 2, 2, 2]], device=device, dtype=dtype), "multiply"),
        ]

        for input, src, result, operation in test_data:
            if operation == "multiply" and torch.is_complex(input):
                continue
            input.scatter_(0, index, src, reduce=operation)
            self.assertEqual(input, result)

    # TODO: remove this after scatter_add_ is deprecated.
    def test_scatter_add_non_unique_index(self, device):
        height = 2
        width = 65536
        input = torch.ones(height, width, device=device)
        index = torch.zeros(height, width, dtype=torch.long, device=device)
        src = torch.ones(height, width, device=device)
        input.scatter_add_(0, index, src)

        self.assertEqual(input,
                         torch.tensor([[3], [1]], device=device,
                                      dtype=torch.float32).repeat(1, width))

    @skipCUDAIfRocm
    @dtypes(*(torch.testing.get_all_fp_dtypes(include_bfloat16=False, include_half=False) +
              torch.testing.get_all_complex_dtypes()))
    @dtypesIfCPU(*(torch.testing.get_all_fp_dtypes(include_bfloat16=False, include_half=True) +
                   torch.testing.get_all_complex_dtypes()))
    @dtypesIfCUDA(*(torch.testing.get_all_fp_dtypes(include_bfloat16=True, include_half=True) +
                    torch.testing.get_all_complex_dtypes()))
    def test_scatter_reduce_non_unique_index(self, device, dtype):
        height = 2
        width = 2
        index = torch.zeros(height, width, dtype=torch.long, device=device)
        test_data = [
            (torch.ones(height, width, device=device, dtype=dtype),
             torch.ones(height, width, device=device, dtype=dtype),
             torch.tensor([[3], [1]], device=device, dtype=dtype).repeat(1, width), "add"),
            (torch.tensor([2], device=device, dtype=dtype).repeat(height, width),
             torch.tensor([2], device=device, dtype=dtype).repeat(height, width),
             torch.tensor([[8], [2]], device=device,
                          dtype=dtype).repeat(1, width), "multiply"),
        ]

        for input, src, result, operation in test_data:
            if operation == "multiply" and torch.is_complex(input):
                continue
            input.scatter_(0, index, src, reduce=operation)
            self.assertEqual(input, result, msg=f"result: {result} input: {input} method: {str(operation)}")

    @skipCUDAIfRocm
    @onlyOnCPUAndCUDA
    @dtypesIfCUDA(*(torch.testing.get_all_complex_dtypes() +
                    torch.testing.get_all_int_dtypes()))
    @dtypesIfCPU(*(torch.testing.get_all_int_dtypes()))
    def test_scatter_reduce_multiply_unsupported_dtypes(self, device, dtype):
        height = 2
        width = 2
        index = torch.zeros(height, width, dtype=torch.long, device=device)
        input = torch.ones(height, width, device=device, dtype=dtype)
        src = torch.ones(height, width, device=device, dtype=dtype)
        with self.assertRaises(RuntimeError):
            input.scatter_(0, index, src, reduce="multiply")

    def test_scatter_to_large_input(self, device):
        input = torch.zeros(4, 4, device=device)
        src = torch.ones(2, 2, device=device)
        index = torch.tensor([[1], [2]], device=device, dtype=torch.long)
        input.scatter_(0, index, src)
        self.assertEqual(input, torch.tensor([[0, 0, 0, 0],
                                              [1, 0, 0, 0],
                                              [1, 0, 0, 0],
                                              [0, 0, 0, 0]], device=device, dtype=torch.float32))

    def test_scatter_add_to_large_input(self, device):
        input = torch.zeros(4, 4, device=device)
        src = torch.ones(2, 2, device=device)
        index = torch.tensor([[1], [2]], device=device, dtype=torch.long)
        input.scatter_add_(0, index, src)
        self.assertEqual(input, torch.tensor([[0, 0, 0, 0],
                                              [1, 0, 0, 0],
                                              [1, 0, 0, 0],
                                              [0, 0, 0, 0]], device=device, dtype=torch.float32))

    def test_scatter_bool(self, device):
        x = torch.tensor([[True, True, True], [True, True, True]], device=device)
        res = torch.zeros(3, 3, dtype=torch.bool, device=device)
        res = res.scatter_(0, torch.tensor([[0, 1, 2], [0, 1, 2]], device=device), x)
        self.assertEqual(res, torch.tensor([[True, False, False],
                                            [False, True, False],
                                            [False, False, True]], device=device))

    def test_scatter_add_bool(self, device):
        x = torch.tensor([[True, True, True, True, True], [True, True, True, True, True]], device=device)
        res = torch.zeros(3, 5, dtype=torch.bool, device=device)
        res = res.scatter_add_(0, torch.tensor([[0, 1, 2, 0, 0], [2, 0, 0, 1, 2]], device=device), x)
        self.assertEqual(res, torch.tensor([[True, True, True, True, True],
                                            [False, True, False, True, False],
                                            [True, False, True, False, True]], device=device))

    def test_masked_scatter_bool_tensor(self, device):
        src = torch.tensor([True, True, True], device=device)
        dst = torch.tensor([False, False, False], device=device)
        mask = torch.tensor([False, True, False], device=device)

        dst.masked_scatter_(mask, src)
        self.assertEqual(dst, torch.tensor([False, True, False], device=device))

        mask = torch.tensor([True, False, True], device=device)
        dst = dst.masked_scatter(mask, src)
        self.assertEqual(dst, torch.tensor([True, True, True], device=device))

    @dtypes(*torch.testing.get_all_dtypes())
    def test_masked_select(self, device, dtype):
        if device == 'cpu':
            warn = 'masked_select received a mask with dtype torch.uint8,'
        else:
            warn = 'indexing with dtype torch.uint8 is now deprecated, pl'
        for maskType in [torch.uint8, torch.bool]:
            num_src = 10
            src = torch.tensor([0, 0, 0, 0, 0, 0, 0, 0, 0, 0], dtype=dtype, device=device)
            mask = torch.randint(2, (num_src,), device=device, dtype=maskType)

            with warnings.catch_warnings(record=True) as w:
                dst = src.masked_select(mask)
                if maskType is torch.uint8:
                    self.assertEqual(len(w), 1)
                    self.assertEqual(str(w[0].message)[0:53], str(warn))
            dst2 = []
            for i in range(num_src):
                if mask[i]:
                    dst2 += [src[i]]
            self.assertEqual(dst, torch.tensor(dst2), atol=0, rtol=0)

            dst3 = torch.empty(0, device=device, dtype=dtype)
            torch.masked_select(src, mask, out=dst3)
            self.assertEqual(dst3, torch.tensor(dst2, dtype=dst3.dtype), atol=0, rtol=0)

        # Since half on CPU is not supported, need to skip the remaining test cases
        if dtype == torch.half and torch.device(device).type == 'cpu':
            return

        # Ensure that masks are expanded to match tensor properly
        a = torch.rand(100, 100, device=device).mul(100).to(dtype)
        mask_first_el_each_row = torch.zeros(100, device=device, dtype=torch.bool)
        mask_first_el_each_row[0] = True
        a_masked = a.masked_select(mask_first_el_each_row)
        self.assertEqual(a_masked, a[:, 0])

        mask_first_row = torch.zeros(100, 1, device=device, dtype=torch.bool)
        mask_first_row[0][0] = True
        a_masked = a.masked_select(mask_first_row)
        self.assertEqual(a_masked, a[0, :])

        # Ensure that tensor is expanded to match mask properly
        a = torch.rand(100, device=device).mul(100).to(dtype)
        mask_copy_3_times = torch.tensor([[True], [True], [False], [True]], device=device)
        a_masked = a.masked_select(mask_copy_3_times)
        self.assertEqual(a_masked, a.unsqueeze(0).expand(3, 100).flatten())

    def test_masked_select_discontiguous(self, device):
        for size in (10, 200):
            vals = torch.rand(size, size, device=device)
            mask = torch.full((size, size), False, dtype=torch.bool, device=device)
            mask[:, ::2] = True
            vals_list = (vals, vals.t())
            mask_list = (mask, mask.t())
            out_dc = torch.empty(size * size, device=device)[::2]
            for v, m in product(vals_list, mask_list):
                if m.is_contiguous():
                    expected = v[:, ::2].clone().view(-1)
                else:
                    expected = v[::2].clone().view(-1)
                out = torch.masked_select(v, m)
                self.assertEqual(out, expected, atol=0, rtol=0)
                torch.masked_select(v, m, out=out_dc)
                self.assertEqual(out_dc, expected, atol=0, rtol=0)


    def test_masked_fill_bool_tensor(self, device):
        dst = torch.tensor([True, False, True], device=device)
        mask = torch.tensor([False, True, False], device=device)

        dst.masked_fill_(mask, True)
        self.assertEqual(dst, torch.tensor([True, True, True], device=device))

        dst = dst.masked_fill(mask, False)
        self.assertEqual(dst, torch.tensor([True, False, True], device=device))

    def test_tensor_shape_empty(self, device):
        x = torch.randn((0, 1, 3, 0), device=device)
        # flatten
        self.assertEqual((0,), torch.flatten(x, 0, 3).shape)
        self.assertEqual((0, 0), torch.flatten(x, 0, 2).shape)
        self.assertEqual((0, 3, 0), torch.flatten(x, 1, 2).shape)

        # squeeze, unsqueeze
        self.assertEqual((0, 1, 1, 3, 0), torch.unsqueeze(x, 1).shape)
        self.assertEqual((0, 3, 0), torch.squeeze(x, 1).shape)
        self.assertEqual((0, 3, 0), torch.squeeze(x).shape)

        # transpose, t
        self.assertEqual((0, 0, 3, 1), torch.transpose(x, 1, 3).shape)
        y = torch.randn((5, 0), device=device)
        self.assertEqual((0, 5), y.t().shape)

        # select
        self.assertEqual((0, 1, 0), torch.select(x, 2, 2).shape)

        # repeat, permute
        self.assertEqual((9, 0, 5, 6, 0), x.repeat(9, 7, 5, 2, 3).shape)
        self.assertEqual((3, 0, 0, 1), x.permute(2, 3, 0, 1).shape)

        # diagonal, diagflat
        self.assertEqual((0,), torch.diagonal(torch.randn((5, 0), device=device)).shape)
        self.assertEqual((0,), torch.diagonal(torch.randn((0, 5), device=device)).shape)
        # off the end offsets are valid
        self.assertEqual((0,), torch.diagonal(torch.randn((5, 0), device=device), offset=1).shape)
        self.assertEqual((0,), torch.diagonal(torch.randn((0, 5), device=device), offset=1).shape)
        # check non-zero sized offsets off the end
        self.assertEqual((5, 6, 0), torch.diagonal(torch.randn((3, 4, 5, 6), device=device), offset=45252).shape)
        self.assertEqual((5, 6, 0), torch.diagonal(torch.randn((3, 4, 5, 6), device=device), offset=-45252).shape)

        self.assertEqual((0, 0), torch.diagflat(torch.tensor([], device=device)).shape)
        self.assertEqual(torch.zeros(1, 1), torch.diagflat(torch.tensor([], device=device), offset=1))
        self.assertEqual((0, 0), torch.diagflat(torch.tensor([[]], device=device)).shape)
        self.assertEqual(torch.zeros(1, 1), torch.diagflat(torch.tensor([[]], device=device), offset=1))

        # stack, split, chunk
        self.assertEqual((4, 0, 1, 3, 0), torch.stack((x, x, x, x)).shape)
        self.assertEqual([(0, 1, 3, 0)],
                         [z.shape for z in torch.chunk(x, 1, dim=0)])

        self.assertEqual([(0, 1, 3, 0), ] * 3, [z.shape for z in torch.chunk(x, 3, dim=0)])
        self.assertEqual([(0, 1, 1, 0), ] * 3, [z.shape for z in torch.chunk(x, 3, dim=2)])

        # NOTE: split_with_sizes behaves differently than NumPy in that it
        # takes sizes rather than offsets
        self.assertEqual([(0, 1, 0, 0), (0, 1, 1, 0), (0, 1, 2, 0)],
                         [z.shape for z in torch.split(x, (0, 1, 2), dim=2)])

        self.assertRaises(RuntimeError, lambda: torch.split(x, 0, dim=1))
        # This is strange because the split size is larger than the dim size, but consistent with
        # how split handles that case generally (when no 0s are involved).
        self.assertEqual([(0, 1, 3, 0)], [z.shape for z in torch.split(x, 1, dim=0)])
        self.assertEqual([(0, 1, 3, 0)], [z.shape for z in torch.split(x, 0, dim=0)])

    # functions that operate over a dimension but don't reduce.
    def test_dim_function_empty(self, device):
        shape = (0, 1, 2, 0)
        x = torch.randn(shape, device=device)

        # size stride
        self.assertEqual(0, x.size(3))
        self.assertEqual(2, x.size(2))
        self.assertEqual(2, x.stride(0))
        self.assertEqual(1, x.stride(2))

        self.assertEqual(x, torch.nn.functional.glu(x, 0))
        self.assertEqual((0, 1, 1, 0), torch.nn.functional.glu(x, 2).shape)

        # softmax, logsoftmax
        self.assertEqual(x, torch.nn.functional.softmax(x, 0))
        self.assertEqual(x, torch.nn.functional.softmax(x, 2))
        self.assertEqual(x, torch.nn.functional.softmax(x, 3))

        self.assertEqual(x, torch.nn.functional.log_softmax(x, 0))
        self.assertEqual(x, torch.nn.functional.log_softmax(x, 2))
        self.assertEqual(x, torch.nn.functional.log_softmax(x, 3))

        # cumsum, cumprod, cummax, cummin
        self.assertEqual(shape, torch.cumsum(x, 0).shape)
        self.assertEqual(shape, torch.cumsum(x, 2).shape)
        self.assertEqual(shape, torch.cumprod(x, 0).shape)
        self.assertEqual(shape, torch.cumprod(x, 2).shape)
        self.assertEqual(shape, torch.cummax(x, 0)[0].shape)
        self.assertEqual(shape, torch.cummax(x, 2)[0].shape)
        self.assertEqual(shape, torch.cummin(x, 0)[0].shape)
        self.assertEqual(shape, torch.cummin(x, 2)[0].shape)
        self.assertEqual(shape, torch.logcumsumexp(x, 0).shape)
        self.assertEqual(shape, torch.logcumsumexp(x, 2).shape)

        # flip
        self.assertEqual(x, x.flip(0))
        self.assertEqual(x, x.flip(2))

        # roll
        self.assertEqual(x, x.roll(0, 1).roll(0, -1))
        self.assertEqual(x, x.roll(1, x.size(1)))
        self.assertEqual(x, x.roll(1))
        self.assertEqual(x, x.roll((1, 1), (3, 1)))

        # unbind
        self.assertEqual((), x.unbind(0))
        self.assertEqual((torch.empty((0, 1, 0), device=device), torch.empty((0, 1, 0), device=device)),
                         x.unbind(2))

        # cross
        y = torch.randn((0, 1, 3, 0), device=device)
        self.assertEqual(y.shape, torch.cross(y, y).shape)

        # renorm
        self.assertEqual(shape, torch.renorm(x, 1, 0, 5).shape)
        self.assertEqual(shape, torch.renorm(x, 1, 2, 5).shape)

        # sort
        self.assertEqual([shape, shape], [z.shape for z in torch.sort(x, dim=0)])
        self.assertEqual([shape, shape], [z.shape for z in torch.sort(x, dim=2)])

        # topk
        self.assertEqual([shape, shape], [z.shape for z in torch.topk(x, 0, dim=0)])
        self.assertEqual([(0, 1, 1, 0), (0, 1, 1, 0)], [z.shape for z in torch.topk(x, 1, dim=2)])

        y = torch.randn((2, 3, 4), device=device)
        self.assertEqual([(2, 3, 0), (2, 3, 0)], [z.shape for z in torch.topk(y, 0)])

        # gather
        self.assertEqual(shape, torch.gather(x, 0, torch.empty(shape, dtype=torch.int64, device=device)).shape)
        self.assertEqual(shape, torch.gather(x, 2, torch.empty(shape, dtype=torch.int64, device=device)).shape)
        larger_shape = torch.empty((0, 1, 3, 0), dtype=torch.int64, device=device)
        self.assertEqual(larger_shape.shape, torch.gather(x, 2, larger_shape).shape)
        smaller_shape = torch.empty((0, 1, 0, 0), dtype=torch.int64, device=device)
        self.assertEqual(smaller_shape.shape, torch.gather(x, 2, smaller_shape).shape)
        y = torch.randn((2, 3, 4), device=device)
        self.assertEqual((0, 3, 4),
                         torch.gather(y, 0, torch.empty((0, 3, 4), dtype=torch.int64, device=device)).shape)

        # scatter, scatter_add
        for dim in [0, 2]:
            y = torch.randn(shape, device=device)
            y_src = torch.randn(shape, device=device)
            ind = torch.empty(shape, dtype=torch.int64, device=device)
            self.assertEqual(shape, y.scatter_(dim, ind, y_src).shape)
            self.assertEqual(shape, y.scatter_add_(dim, ind, y_src).shape)

        z = torch.randn((2, 3, 4), device=device)
        z_src = torch.randn((2, 3, 4), device=device)
        self.assertEqual(z, z.scatter_(2, torch.empty((2, 3, 0), dtype=torch.int64, device=device), z_src))
        self.assertEqual(z, z.scatter_add_(2, torch.empty((2, 3, 0), dtype=torch.int64, device=device), z_src))

        # index_fill, index_copy, index_add
        c = x.clone()
        c_clone = c.clone()
        ind_empty = torch.tensor([], dtype=torch.int64, device=device)
        ind_01 = torch.tensor([0, 1], dtype=torch.int64, device=device)
        self.assertEqual(c_clone, c.index_fill_(0, ind_empty, -1))
        self.assertEqual(c_clone, c.index_fill_(2, ind_empty, -1))
        self.assertEqual(c_clone, c.index_fill_(2, torch.tensor([0, 1], dtype=torch.int64, device=device), -1))
        self.assertEqual(c_clone, c.index_copy_(0, ind_empty, torch.empty((0, 1, 2, 0), device=device)))
        self.assertEqual(c_clone, c.index_copy_(2, ind_empty, torch.empty((0, 1, 0, 0), device=device)))
        self.assertEqual(c_clone, c.index_copy_(2, ind_01, torch.empty((0, 1, 2, 0), device=device)))
        self.assertEqual(c_clone, c.index_add_(0, ind_empty, torch.empty((0, 1, 2, 0), device=device)))
        self.assertEqual(c_clone, c.index_add_(2, ind_empty, torch.empty((0, 1, 0, 0), device=device)))
        self.assertEqual(c_clone, c.index_add_(2, ind_01, torch.empty((0, 1, 2, 0), device=device)))

        c = torch.randn((0, 1, 2), device=device)
        c_clone = c.clone()
        self.assertEqual(c_clone, c.index_fill_(0, ind_empty, -1))
        self.assertEqual(c_clone, c.index_copy_(0, ind_empty, torch.empty((0, 1, 2), device=device)))
        self.assertEqual(c_clone, c.index_add_(0, ind_empty, torch.empty((0, 1, 2), device=device)))
        self.assertEqual(c_clone, c.index_fill_(0, ind_empty, -1))
        self.assertEqual(c_clone, c.index_copy_(0, ind_empty, torch.empty((0, 1, 2), device=device)))
        self.assertEqual(c_clone, c.index_add_(0, ind_empty, torch.empty((0, 1, 2), device=device)))

        # index fill/copy/add non-empty
        z = torch.randn((2, 3, 4), device=device)
        self.assertEqual(z, z.index_fill_(0, ind_empty, -1))
        z = torch.randn((2, 3, 4), device=device)
        self.assertEqual(z, z.index_copy_(0, ind_empty, torch.empty((0, 3, 4), device=device)))
        z = torch.randn((2, 3, 4), device=device)
        self.assertEqual(z, z.index_add_(0, ind_empty, torch.empty((0, 3, 4), device=device)))

        # index_select
        self.assertEqual(x, x.index_select(0, ind_empty))
        self.assertEqual((0, 1, 0, 0), x.index_select(2, ind_empty).shape)
        self.assertEqual(x, x.index_select(2, ind_01))
        z = torch.randn((2, 3, 4), device=device)  # non-empty
        self.assertEqual((0, 3, 4), z.index_select(0, ind_empty).shape)
        c = torch.randn((0, 1, 2), device=device)
        self.assertEqual(c, c.index_select(0, ind_empty))
        c = torch.randn((0, 1, 2), device=device)
        self.assertEqual(c, c.index_select(0, ind_empty))

    def _brute_pdist(self, inp, p=2):
        """Computes the same as torch.pdist using primitives"""
        n = inp.shape[-2]
        k = n * (n - 1) // 2
        if k == 0:
            # torch complains about empty indices
            return torch.empty(inp.shape[:-2] + (0,), dtype=inp.dtype, device=inp.device)
        square = torch.norm(inp[..., None, :] - inp[..., None, :, :], p=p, dim=-1)
        unroll = square.view(square.shape[:-2] + (n * n,))
        inds = torch.ones(k, dtype=torch.int)
        inds[torch.arange(n - 1, 1, -1, dtype=torch.int).cumsum(0)] += torch.arange(2, n, dtype=torch.int)
        return unroll[..., inds.cumsum(0)]

    def _pdist_single(self, shape, device, p, dtype, trans, grad_check=False):
        x = torch.randn(shape, dtype=dtype, device=device)
        if trans:
            x.transpose_(-2, -1)
        if grad_check:
            x.requires_grad_()
            y = x.detach().clone().requires_grad_()
        else:
            y = x
        actual = torch.pdist(x, p=p)
        expected = self._brute_pdist(y, p=p)
        self.assertEqual(expected.shape, actual.shape)
        self.assertEqual(expected, actual)
        if grad_check and expected.size() != torch.Size([0]):
            g0 = torch.rand_like(actual)
            actual.backward(g0)
            expected.backward(g0)
            self.assertEqual(x.grad, y.grad)

    @slowTest
    def test_pdist_norm_forward(self, device):
        for shape in [(4, 5), (3, 2), (2, 1), (1500, 1)]:
            for p in [0, 1, 2, 3, 1.5, 2.5, float('inf')]:
                for trans in [False, True]:
                    for dtype in [torch.float32, torch.float64]:
                        self._pdist_single(shape, device, p, dtype, trans, grad_check=False)

        # do a simplified comparison with big inputs, see:
        # https://github.com/pytorch/pytorch/issues/15511
        for dtype in [torch.float32, torch.float64]:
            self._pdist_single((1000, 2), device, 2, dtype, trans=False, grad_check=False)

    @slowTest
    def test_pdist_norm_backward(self, device):
        for shape in [(4, 5), (3, 2), (2, 1), (1500, 1)]:
            for p in [0, 1, 2, 3, 1.5, 2.5, float('inf')]:
                for trans in [False, True]:
                    self._pdist_single(shape, device, p, torch.float64, trans, grad_check=True)

    @unittest.skipIf(IS_FBCODE and IS_REMOTE_GPU, "sandcastle OOM with current tpx gpu/re configuration")
    @skipIfRocm
    def test_pdist_norm_large(self, device):
        # use dim0>=46342 for forward, see:
        # https://github.com/pytorch/pytorch/issues/30583
        # Compare output using GPU with the CPU implementation, as brute_pdist uses too much memory
        if 'cuda' in device:
            x = torch.randn(50000, 1, dtype=torch.float32)
            expected_cpu = torch.pdist(x, p=2)
            actual_gpu = torch.pdist(x.to(device), p=2)
            self.assertEqual(expected_cpu, actual_gpu.cpu())

    @onlyOnCPUAndCUDA
    @dtypesIfCUDA(*set(torch.testing.get_all_math_dtypes('cuda')))
    @dtypes(*set(torch.testing.get_all_math_dtypes('cpu')))
    def test_addcdiv(self, device, dtype):
        def non_zero_rand(size, dtype, device):
            if dtype.is_floating_point or dtype.is_complex:
                a = torch.rand(size=size, dtype=dtype, device=device)
            elif dtype == torch.uint8:
                a = torch.randint(1, 5, size=size, dtype=dtype, device=device)
            else:
                a = torch.randint(-5, 5, size=size, dtype=dtype, device=device)
            return a + (a == 0).to(dtype)

        def _test_addcdiv():
            a = non_zero_rand((2, 2), dtype=dtype, device=device)
            b = non_zero_rand((2, 2), dtype=dtype, device=device)
            c = non_zero_rand((2, 2), dtype=dtype, device=device)
            alpha = _number(0.5, 3, dtype)

            expected = a + (alpha * b) / c
            actual = torch.addcdiv(a, b, c, value=alpha)
            self.assertEqual(expected, actual)

            with self.maybeWarnsRegex(
                    UserWarning, "This overload of addcdiv is deprecated"):
                self.assertEqual(actual, torch.addcdiv(a, alpha, b, c))

        if not (dtype.is_floating_point or dtype.is_complex):
            # Integer division with addcdiv is prohibited
            with self.assertRaises(RuntimeError):
                _test_addcdiv()
        else:
            _test_addcdiv()

    def test_nullary_op_mem_overlap(self, device):
        ops = (
            ("random_", ()),
            ("uniform_", ()),
            ("cauchy_", ()),
            ("log_normal_", ()),
            ("exponential_", ()),
            ("geometric_", (0.5,)),
            ("normal_", ()),
        )

        x = torch.rand((1, 3)).expand((3, 3))
        for op, args in ops:
            with self.assertRaisesRegex(RuntimeError, 'unsupported operation'):
                getattr(x, op)(*args)

    @dtypes(torch.double)
    def test_ternary_op_mem_overlap(self, device, dtype):
        ops = [
            ("addcmul", True, True, 'cpu'),
            ("addcmul", True, True, 'cuda'),
            ("addcdiv", True, True, 'cpu'),
            ("addcdiv", True, True, 'cuda'),
            ("lerp", True, True, 'cpu'),
            ("lerp", True, True, 'cuda')
        ]

        for (fn, has_input_output_mem_overlap_check,
             has_internal_mem_overlap_check, dev) in ops:
            if dev != device:
                continue
            out_op = getattr(torch, fn)
            inplace_op = getattr(torch.Tensor, fn + '_')
            self.check_internal_mem_overlap(
                inplace_op, 3, dtype, device,
                expected_failure=not has_internal_mem_overlap_check)
            self.ternary_check_input_output_mem_overlap(out_op, dev,
                                                        expected_failure=not has_input_output_mem_overlap_check)

    @dtypes(torch.double)
    @onlyOnCPUAndCUDA
    def test_copy_mem_overlap(self, device, dtype):
        self.check_internal_mem_overlap(
            torch.Tensor.copy_, num_inputs=2, dtype=dtype, device=device)
        sz = 3
        doubles = torch.randn(2 * sz, dtype=dtype, device=device)
        self.unary_check_input_output_mem_overlap(
            doubles, sz, lambda input, out: out.copy_(input))

    @onlyOnCPUAndCUDA
    def test_index_add_mem_overlap(self, device):
        x = torch.rand((1,), device=device).expand((6,))
        y = torch.rand((6,), device=device)
        ind = torch.tensor([2, 1, 0], device=device)
        value = torch.rand((3,), device=device)
        with self.assertRaisesRegex(RuntimeError, 'unsupported operation'):
            x.index_add_(0, ind, value)
        with self.assertRaisesRegex(RuntimeError, 'unsupported operation'):
            y.index_add_(0, ind, y[:3])
        with self.assertRaisesRegex(RuntimeError, 'unsupported operation'):
            ind.index_add_(0, ind, ind.clone())
        with self.assertRaisesRegex(RuntimeError, 'unsupported operation'):
            ind.index_add_(0, ind.clone(), ind)

    @onlyOnCPUAndCUDA
    def test_index_copy_mem_overlap(self, device):
        x = torch.rand((1,), device=device).expand((6,))
        y = torch.rand((6,), device=device)
        ind = torch.tensor([2, 1, 0], device=device)
        value = torch.rand((3,), device=device)
        with self.assertRaisesRegex(RuntimeError, 'unsupported operation'):
            x.index_copy_(0, ind, value)
        with self.assertRaisesRegex(RuntimeError, 'unsupported operation'):
            y.index_copy_(0, ind, y[:3])
        with self.assertRaisesRegex(RuntimeError, 'unsupported operation'):
            ind.index_copy_(0, ind, ind.clone())
        with self.assertRaisesRegex(RuntimeError, 'unsupported operation'):
            ind.index_copy_(0, ind.clone(), ind)

    @onlyOnCPUAndCUDA
    def test_index_fill_mem_overlap(self, device):
        x = torch.rand((1,), device=device).expand((6,))
        y = torch.rand((6,), device=device)
        ind = torch.tensor([2, 1, 0], device=device)
        value = torch.rand((3,), device=device)

        with self.assertWarnsRegex(UserWarning, "index_fill_ on expanded tensors"):
            x.index_fill_(0, ind, 1.0)
        with self.assertRaisesRegex(RuntimeError, 'unsupported operation'):
            ind.index_fill_(0, ind, 0)

    @onlyOnCPUAndCUDA
    def test_shift_mem_overlap(self, device):
        x = torch.rand(3, device=device)
        with self.assertRaisesRegex(RuntimeError, 'unsupported operation'):
            x[:-1] <<= x[1:]
        with self.assertRaisesRegex(RuntimeError, 'unsupported operation'):
            x[:-1] >>= x[1:]

    @onlyOnCPUAndCUDA
    def test_bernoulli_mem_overlap(self, device):
        x = torch.rand((1,), device=device).expand((6,))

        with self.assertRaisesRegex(RuntimeError, 'unsupported operation'):
            x.bernoulli_()
        with self.assertRaisesRegex(RuntimeError, 'unsupported operation'):
            x.bernoulli_(p=0.1)
        p = torch.rand(6, device=device)
        with self.assertRaisesRegex(RuntimeError, 'unsupported operation'):
            x.bernoulli_(p=p)
        with self.assertRaisesRegex(RuntimeError, 'unsupported operation'):
            torch.bernoulli(torch.rand_like(x), out=x)

    @onlyOnCPUAndCUDA
    def test_index_put_mem_overlap(self, device):
        x = torch.rand((1,), device=device).expand((6,))
        y = torch.rand((6,), device=device)
        ind = torch.tensor([2, 1, 0], device=device)
        value = torch.rand((3,), device=device)
        with self.assertWarnsRegex(UserWarning, 'expanded tensors'):
            x.index_put_((ind,), value)
        with self.assertRaisesRegex(RuntimeError, 'unsupported operation'):
            y.index_put_((ind,), y[0])
        with self.assertRaisesRegex(RuntimeError, 'unsupported operation'):
            ind.index_put_((ind,), ind)
        with self.assertRaisesRegex(RuntimeError, 'unsupported operation'):
            y.index_put_((ind,), y[:3])
        with self.assertRaisesRegex(RuntimeError, 'unsupported operation'):
            ind.index_put_((ind,), ind.clone())
        with self.assertRaisesRegex(RuntimeError, 'unsupported operation'):
            ind.index_put_((ind.clone(),), ind)

    @onlyOnCPUAndCUDA
    def test_masked_fill_mem_overlap(self, device):
        x = torch.rand((1,), device=device).expand((6,))
        mask = torch.tensor([True, False, True, True, False, False], device=device)
        with self.assertWarnsRegex(UserWarning, 'expanded tensors'):
            x.masked_fill_(mask, 0.)

        fill_val = torch.tensor(0., device=device)
        with self.assertWarnsRegex(UserWarning, 'expanded tensors'):
            x.masked_fill_(mask, fill_val)

        with self.assertRaisesRegex(RuntimeError, 'unsupported operation'):
            mask[1:].masked_fill_(mask[:-1], False)

    @onlyOnCPUAndCUDA
    def test_masked_select_mem_overlap(self, device):
        x = torch.rand((1,), device=device).expand((3,))
        y = torch.rand((6,), device=device)
        mask = torch.tensor([True, False, True, True, False, False], device=device)
        with self.assertRaisesRegex(RuntimeError, 'unsupported operation'):
            torch.masked_select(y, mask, out=x)
        with self.assertRaisesRegex(RuntimeError, 'unsupported operation'):
            torch.masked_select(y, mask, out=y)
        with self.assertRaisesRegex(RuntimeError, 'unsupported operation'):
            torch.masked_select(mask.clone(), mask, out=mask)

    @onlyOnCPUAndCUDA
    def test_masked_scatter_mem_overlap(self, device):
        x = torch.rand((1,), device=device).expand((6,))
        src = torch.rand((3,), device=device)
        mask = torch.tensor([True, False, True, True, False, False], device=device)

        with self.assertRaisesRegex(RuntimeError, 'unsupported operation'):
            x.masked_scatter_(mask, src)

    @onlyOnCPUAndCUDA
    def test_index_select_mem_overlap(self, device):
        x = torch.rand((1, 6), device=device).expand((2, 6))
        y = torch.rand((3, 6), device=device)
        ind = torch.tensor([0, 1], dtype=torch.int64, device=device)
        with self.assertRaisesRegex(RuntimeError, 'unsupported operation'):
            torch.index_select(y, 1, ind, out=x)

    @onlyOnCPUAndCUDA
    def test_scatter_mem_overlap(self, device):
        x = torch.rand((1,), device=device).expand((6,))
        src = torch.rand((3,), device=device)
        ind = torch.tensor([2, 1, 0], device=device, dtype=torch.int64)

        with self.assertRaisesRegex(RuntimeError, 'unsupported operation'):
            x.scatter_(0, ind, src)
        with self.assertRaisesRegex(RuntimeError, 'unsupported operation'):
            src.scatter_(0, ind, src)
        with self.assertRaisesRegex(RuntimeError, 'unsupported operation'):
            ind.scatter_(0, ind, ind.clone())

    @onlyOnCPUAndCUDA
    def test_gather_mem_overlap(self, device):
        x = torch.rand((1,), device=device).expand((3,))
        src = torch.rand((6,), device=device)
        ind = torch.tensor([2, 1, 0], device=device, dtype=torch.int64)
        with self.assertRaisesRegex(RuntimeError, 'unsupported operation'):
            torch.gather(src, 0, ind, out=x)
        with self.assertRaisesRegex(RuntimeError, 'unsupported operation'):
            torch.gather(src, 0, ind, out=src)
        with self.assertRaisesRegex(RuntimeError, 'unsupported operation'):
            torch.gather(ind.clone(), 0, ind[1:], out=ind[:1])

    @onlyOnCPUAndCUDA
    def test_take_mem_overlap(self, device):
        x = torch.rand((1,), device=device).expand((3,))
        src = torch.rand((6,), device=device)
        ind = torch.tensor([2, 1, 0], device=device, dtype=torch.int64)
        with self.assertRaisesRegex(RuntimeError, 'unsupported operation'):
            torch.take(src, ind, out=x)
        with self.assertRaisesRegex(RuntimeError, 'unsupported operation'):
            torch.take(src, ind, out=src)
        with self.assertRaisesRegex(RuntimeError, 'unsupported operation'):
            torch.take(ind.clone(), ind[1:], out=ind[:-1])


    @onlyCUDA
    def test_multinomial_device_constrain(self, device):
        x = torch.empty(0, device="cpu")
        y = torch.empty(0, device=device)
        self.assertRaisesRegex(
            RuntimeError, "multinomial arguments must have the same device",
            lambda: torch.multinomial(x, 2, out=y))

    @deviceCountAtLeast(2)
    @onlyCUDA
    def test_multinomial_gpu_device_constrain(self, devices):
        x = torch.empty(0, device=devices[0])
        y = torch.empty(0, device=devices[1])
        self.assertRaisesRegex(
            RuntimeError, "multinomial arguments must have the same device",
            lambda: torch.multinomial(x, 2, out=y))

    @deviceCountAtLeast(2)
    @onlyCUDA
    def test_device_guard(self, devices):
        # verify that all operators with `device_guard: False` behave properly with multiple devices.
        # TODO: if we had operator introspection we could figure out this set of operators automatically...
        x = torch.randn((1, 2, 3), device=devices[1])
        y = torch.zeros((1, 3, 2), device=devices[1])
        scalar = torch.tensor(5, device=devices[1])

        # property ops
        torch.cudnn_is_acceptable(x)
        x.is_distributed()
        x.is_floating_point()
        x.is_complex()
        x.is_same_size(y)
        x.is_signed()
        x.size(0)
        x.stride(0)
        x.numel()
        x.is_set_to(y)
        x.data_ptr()
        scalar.is_nonzero()

        # sparse property ops
        y[0][1] = 5
        y_sparse = y.to_sparse()
        y_sparse.sparse_dim()
        y_sparse._dimI()
        y_sparse.dense_dim()
        y_sparse._dimV()
        y_sparse._nnz()
        y_sparse.is_coalesced()
        y_sparse._indices()
        y_sparse._values()
        y_sparse.indices()
        y_sparse.values()

        # in-place ops
        def inplace():
            return torch.randn((1, 2, 3), device=devices[1])
        inplace().as_strided_(y.size(), y.stride())
        inplace().resize_(y.size())
        inplace().squeeze_()
        inplace().squeeze_(0)
        inplace().unsqueeze_(2)
        inplace().transpose_(1, 2)
        inplace().squeeze_().t_()
        inplace().set_(x.storage())
        inplace().set_(x.storage(), x.storage_offset(), x.size(), x.stride())
        inplace().set_(x)
        inplace().set_()
        y_sparse._coalesced_(True)

        # shape modification
        x.as_strided(y.size(), y.stride())
        x.expand((5, 2, 3))
        x.expand_as(x)
        x.sum_to_size((1,))
        torch.broadcast_tensors(x , x)
        x.reshape((1, 3, 2))
        x.reshape_as(y)
        x.squeeze()
        x.squeeze(0)
        x.squeeze().t()
        x.transpose(1, 2)
        x.unsqueeze(2)
        x.view((1, 3, 2))
        x.view_as(y)

        # chunk, split, etc.
        x.chunk(2, dim=1)
        x.split(1, dim=2)
        x.split_with_sizes([1, 2], dim=2)
        x.unfold(dimension=2, size=1, step=1)

        x.narrow(1, 1, 1)
        x.select(1, 1)
        torch.isnan(x)

        torch.empty((1, 3, 2), out=y)
        torch.empty_like(x)
        torch.empty_like(x, dtype=torch.int64)

        # to
        x.to(x)
        x.to(y)
        x.to(x, copy=True)

    def test_is_signed(self, device):
        self.assertEqual(torch.IntTensor(5).to(device).is_signed(), True)
        self.assertEqual(torch.ByteTensor(5).to(device).is_signed(), False)
        self.assertEqual(torch.CharTensor(5).to(device).is_signed(), True)
        self.assertEqual(torch.FloatTensor(5).to(device).is_signed(), True)
        self.assertEqual(torch.HalfTensor(10).to(device).is_signed(), True)

    # Note - reports a leak of 512 bytes on CUDA device 1
    @deviceCountAtLeast(2)
    @skipCUDAMemoryLeakCheckIf(True)
    @onlyCUDA
    def test_tensor_set_errors_multigpu(self, devices):
        f_cuda0 = torch.randn((2, 3), dtype=torch.float32, device=devices[0])
        f_cuda1 = torch.randn((2, 3), dtype=torch.float32, device=devices[1])

        self.assertRaises(RuntimeError, lambda: f_cuda0.set_(f_cuda1.storage()))
        self.assertRaises(RuntimeError,
                          lambda: f_cuda0.set_(f_cuda1.storage(), 0, f_cuda1.size(), f_cuda1.stride()))
        self.assertRaises(RuntimeError, lambda: f_cuda0.set_(f_cuda1))

    @onlyCUDA
    def test_half_tensor(self, device):
        x = torch.randn(5, 5).half()
        self.assertEqual(x.to(device), x)

        xc = x.to(device)
        with tempfile.NamedTemporaryFile() as f:
            torch.save(xc, f)
            f.seek(0)
            xc2 = torch.load(f)
            self.assertIsInstance(xc2, type(xc))
            self.assertEqual(xc.float(), xc2.float())

    @onlyCUDA
    @deviceCountAtLeast(1)  # Note: Tests works with one but prefers more devices
    def test_serialization(self, devices):
        def _test_serialization(filecontext_lambda):
            t0 = torch.cuda.FloatTensor(5).fill_(1)
            with torch.cuda.device(devices[-1]):
                tn = torch.cuda.FloatTensor(3).fill_(2)
            torch.cuda.set_device(devices[0])
            b = (t0, tn)
            with filecontext_lambda() as f:
                torch.save(b, f)
                f.seek(0)
                c = torch.load(f)
                self.assertEqual(b, c, atol=0, rtol=0)
                u0, un = c
                self.assertEqual(str(u0.device), devices[0])
                self.assertEqual(str(un.device), devices[-1])

        _test_serialization(tempfile.NamedTemporaryFile)
        _test_serialization(BytesIOContext)

    def test_memory_format_preserved_after_permute(self, device):
        x = torch.randn(4, 3, 8, 8, device=device)
        nhwc = x.contiguous(memory_format=torch.channels_last)
        y = nhwc.permute(0, 1, 3, 2).permute(0, 1, 3, 2)
        self.assertTrue(y.is_contiguous(memory_format=torch.channels_last))

        x = torch.randn(4, 3, 8, 8, 8, device=device)
        ndhwc = x.contiguous(memory_format=torch.channels_last_3d)
        y = ndhwc.permute(0, 1, 4, 3, 2).permute(0, 1, 4, 3, 2)
        self.assertTrue(y.is_contiguous(memory_format=torch.channels_last_3d))

    def test_memory_format_propagation_rules(self, device):

        contiguous = torch.rand(10, 3, 5, 5, device=device)
        cl = torch.rand(10, 3, 5, 5, device=device).contiguous(memory_format=torch.channels_last)
        ambiguous = torch.rand(10, 3, 1, 1, device=device).contiguous(memory_format=torch.channels_last)
        self.assertTrue(ambiguous.is_contiguous(memory_format=torch.channels_last))
        self.assertTrue(ambiguous.is_contiguous(memory_format=torch.contiguous_format))
        bias = torch.rand(1, 1, 1, 1, device=device).contiguous(memory_format=torch.channels_last)

        def _test_propagation_rules(self, contiguous, cl, ambiguous, bias):
            options = ((ambiguous, contiguous, torch.contiguous_format),
                       (ambiguous, cl, torch.channels_last),
                       (contiguous, ambiguous, torch.contiguous_format),
                       (contiguous, cl, torch.contiguous_format),
                       (cl, ambiguous, torch.channels_last),
                       (cl, contiguous, torch.channels_last),
                       (bias, cl, torch.channels_last),
                       (cl, bias, torch.channels_last),)

            for a, b, mf in options:
                result = a + b
                self.assertTrue(result.is_contiguous(memory_format=mf))

        _test_propagation_rules(self, contiguous, cl, ambiguous, bias)

        cl = cl.to(memory_format=torch.channels_last)
        ambiguous = ambiguous.to(memory_format=torch.channels_last)
        bias = bias.to(memory_format=torch.channels_last)

        _test_propagation_rules(self, contiguous, cl, ambiguous, bias)

        # test cases when strides matter in ambiguous tensors
        for mf in (torch.channels_last, torch.contiguous_format):
            ambiguous = torch.rand(10, 3, 1, 1, device=device).to(memory_format=mf)
            bias = torch.rand(3, 1, 1, device=device)
            result = ambiguous + bias
            self.assertEqual(ambiguous.stride(), result.stride())
            result = bias + ambiguous
            self.assertEqual(ambiguous.stride(), result.stride())
            result = ambiguous * 5
            self.assertEqual(ambiguous.stride(), result.stride())

    def test_memory_format_empty_like(self, device):
        def test_helper(x, memory_format):
            xc = x.contiguous(memory_format=memory_format)

            like = torch.empty_like(xc, memory_format=torch.preserve_format)
            self.assertFalse(like.is_contiguous())
            self.assertTrue(like.is_contiguous(memory_format=memory_format))

            like_x = torch.empty_like(x, memory_format=torch.preserve_format)
            self.assertTrue(like_x.is_contiguous())
            self.assertFalse(like_x.is_contiguous(memory_format=memory_format))

            like = torch.empty_like(x, memory_format=memory_format)
            self.assertFalse(like.is_contiguous())
            self.assertTrue(like.is_contiguous(memory_format=memory_format))

            like = torch.empty_like(xc, memory_format=torch.contiguous_format)
            self.assertTrue(like.is_contiguous())
            self.assertFalse(like.is_contiguous(memory_format=memory_format))

            like = torch.empty_like(xc)
            self.assertFalse(like.is_contiguous())
            self.assertTrue(like.is_contiguous(memory_format=memory_format))

            sparse = x.to_sparse()
            with self.assertRaises(RuntimeError):
                z = torch.empty_like(sparse, memory_format=torch.preserve_format)

        test_helper(torch.randn(4, 3, 8, 8, device=device), torch.channels_last)
        test_helper(torch.randn(4, 3, 8, 8, 8, device=device), torch.channels_last_3d)

    def test_memory_format_consistency(self, device):
        x = torch.randn(10, 3, 1, 1, device=device)
        x_rep = x.as_strided(x.size(), x.stride())
        self.assertEqual(x.size(), x_rep.size())
        self.assertEqual(x.stride(), x_rep.stride())
        self.assertEqual(x.is_contiguous(), x_rep.is_contiguous())
        self.assertEqual(x.is_contiguous(memory_format=torch.channels_last), x_rep.is_contiguous(memory_format=torch.channels_last))
        self.assertEqual(
            x.is_contiguous(memory_format=torch.channels_last_3d), x_rep.is_contiguous(memory_format=torch.channels_last_3d))

    def test_memory_format_operators(self, device):
        def _chunk_op(x, y):
            x1, x2 = x.chunk(2, dim=1)
            return x1 + x2

        def _unsqueeze_op_add(x, y):
            return x[0].unsqueeze(0) + 3

        def _unsqueeze_op_clone(x, y):
            return x[0].unsqueeze(0).clone()

        def _test_helper(x, y, bias, memory_format):
            return_contig_fns = [
                lambda x, y: y + x,
                lambda x, y: y * x,
                lambda x, y: y.addcdiv(x, y, value=2),
                lambda x, y: y.addcmul(x, y, value=2),
            ]
            bias_fns = [
                lambda x, b: x + b,
                lambda x, b: b + x,
            ]
            fns = [
                lambda x, y: x.clone(),
                lambda x, y: x + 3,
                lambda x, y: 3 * x,
                lambda x, y: x + y,
                lambda x, y: x * y,
                lambda x, y: abs(x),
                lambda x, y: x.abs(),
                lambda x, y: x.abs_(),
                lambda x, y: x.acos(),
                lambda x, y: x.acos_(),
                lambda x, y: x.add(y, alpha=3),
                lambda x, y: x.add_(y, alpha=3),
                lambda x, y: x.addcdiv(y, y, value=2),
                lambda x, y: x.addcdiv_(y, y, value=2),
                lambda x, y: x.addcmul(y, y, value=2),
                lambda x, y: x.addcmul_(y, y, value=2),
                lambda x, y: x.acosh(),
                lambda x, y: x.acosh_(),
                lambda x, y: x.asinh(),
                lambda x, y: x.asinh_(),
                lambda x, y: x.atanh(),
                lambda x, y: x.atanh_(),
                lambda x, y: x.asin(),
                lambda x, y: x.asin_(),
                lambda x, y: x.atan(),
                lambda x, y: x.atan2(y),
                lambda x, y: x.atan2_(y),
                lambda x, y: x.ceil(),
                lambda x, y: x.ceil_(),
                lambda x, y: x.clamp(-1, 1),
                lambda x, y: x.cos(),
                lambda x, y: x.cosh(),
                lambda x, y: x.div(0.5),
                lambda x, y: x.div_(0.5),
                lambda x, y: x.div(y),
                lambda x, y: x.div_(y),
                lambda x, y: x.digamma(),
                lambda x, y: x.digamma_(),
                lambda x, y: x.erf(),
                lambda x, y: x.erfc(),
                lambda x, y: x.erfinv(),
                lambda x, y: x.erfinv_(),
                lambda x, y: x.exp(),
                lambda x, y: x.expm1(),
                lambda x, y: x.expm1_(),
                lambda x, y: x.floor(),
                lambda x, y: x.floor_(),
                lambda x, y: x.fmod(2),
                lambda x, y: x.frac(),
                lambda x, y: x.hypot(y),
                lambda x, y: x.hypot_(y),
                lambda x, y: x.i0(),
                lambda x, y: x.i0_(),
                lambda x, y: x.lerp(y, 0.5),
                lambda x, y: x.log(),
                lambda x, y: x.log_(),
                lambda x, y: x.log10(),
                lambda x, y: x.log10_(),
                lambda x, y: x.log1p(),
                lambda x, y: x.log1p_(),
                lambda x, y: x.log2(),
                lambda x, y: x.log2_(),
                lambda x, y: x.mul(3),
                lambda x, y: x.mul_(3),
                lambda x, y: x.neg(),
                lambda x, y: x.neg_(),
                lambda x, y: x.pow(3),
                lambda x, y: x.pow_(3),
                lambda x, y: x.pow(0.0),
                lambda x, y: x.pow(1.0),
                lambda x, y: x.reciprocal(),
                lambda x, y: x.remainder(2),
                lambda x, y: x.round(),
                lambda x, y: x.round_(),
                lambda x, y: x.rsqrt(),
                lambda x, y: x.rsqrt_(),
                lambda x, y: x.sigmoid(),
                lambda x, y: x.sigmoid_(),
                lambda x, y: x.logit(),
                lambda x, y: x.logit_(),
                lambda x, y: x.logit(1e-6),
                lambda x, y: x.logit_(1e-6),
                lambda x, y: x.sign(),
                lambda x, y: x.sign_(),
                lambda x, y: x.sgn(),
                lambda x, y: x.sgn_(),
                lambda x, y: x.sin(),
                lambda x, y: x.sin_(),
                lambda x, y: x.sinh(),
                lambda x, y: x.sinh_(),
                lambda x, y: x.sqrt(),
                lambda x, y: x.sqrt_(),
                lambda x, y: x.tan(),
                lambda x, y: x.tanh(),
                lambda x, y: x.trunc(),
                lambda x, y: x.trunc_(),
                _chunk_op,
                _unsqueeze_op_add,
                _unsqueeze_op_clone,
            ]
            for fn in fns:
                x_c = x.contiguous()
                y_c = y.contiguous()
                result_c = fn(x_c, y_c)
                result = fn(x, y)
                self.assertEqual(result, result_c)
                self.assertTrue(
                    result.is_contiguous(memory_format=memory_format),
                    "result of the '{}' is not in '{}' format".format(inspect.getsource(fn).strip(), memory_format))

            for fn in bias_fns:
                x_c = x.contiguous()
                b_c = bias.contiguous()
                result_c = fn(x_c, b_c)
                result = fn(x, bias)
                self.assertEqual(result, result_c)
                self.assertTrue(
                    result.is_contiguous(memory_format=memory_format),
                    "result of the '{}' is not in '{}' format".format(inspect.getsource(fn).strip(), memory_format))

            for fn in return_contig_fns:
                x_c = x.contiguous()
                y_c = y.contiguous()
                result_c = fn(x_c, y_c)
                result = fn(x, y)
                self.assertEqual(result, result_c)
                self.assertTrue(
                    result.is_contiguous(memory_format=torch.contiguous_format),
                    "result of the '{}' is not in '{}' format".format(inspect.getsource(fn).strip(), torch.contiguous_format))

        _test_helper(
            torch.randn((4, 3, 8, 8), device=device).contiguous(memory_format=torch.channels_last),
            abs(torch.randn((4, 3, 8, 8), device=device)) + 1,
            torch.randn((1, 3, 1, 1), device=device).contiguous(memory_format=torch.channels_last),
            torch.channels_last)
        _test_helper(
            torch.randn((4, 3, 8, 8, 8), device=device).contiguous(memory_format=torch.channels_last_3d),
            abs(torch.randn((4, 3, 8, 8, 8), device=device)) + 1,
            torch.randn((1, 3, 1, 1, 1), device=device).contiguous(memory_format=torch.channels_last_3d),
            torch.channels_last_3d)

    def test_strides_propagation(self, device):

        def _test_helper(x, op, unary=False):
            def compare_strides(s1, s2, div):
                sdiv = [s // div for s in s1]
                self.assertEqual(sdiv, s2)

            dim = x.dim()
            # we produce memory dense outputs, so when input is strided on the last dimension
            # we need to divide by that dimension stride to compare input and result strides
            div = x.stride(-1)
            for p in permutations(range(dim)):
                xp = x.permute(p)
                if not unary:
                    y = torch.randn(xp.size(-1), device=x.device, dtype=x.dtype)
                    for inputs in ((xp, xp), (xp, y), (y, xp)):
                        res = op(*inputs)
                        compare_strides(xp.stride(), res.stride(), div)
                        self.assertEqual(xp.size(), res.size())
                        out = torch.empty(0, device=xp.device, dtype=res.dtype)
                        res = op(*inputs, out=out)
                        compare_strides(xp.stride(), res.stride(), div)
                        self.assertEqual(xp.size(), res.size())
                else:
                    res = op(xp)
                    compare_strides(xp.stride(), res.stride(), div)
                    self.assertEqual(xp.size(), res.size())
                    out = torch.empty(0, device=xp.device, dtype=res.dtype)
                    res = op(xp, out=out)
                    compare_strides(xp.stride(), res.stride(), div)
                    self.assertEqual(xp.size(), res.size())

        # torch.eq by default calls TensorIterator with defined output, torch.add with undefined
        binary_ops = (torch.eq, torch.add)
        unary_ops = (torch.exp,)
        # memory dense, sliced and ambiguous sliced (ambiguous dense loses permutation information)
        xs = (torch.randn(2, 3, 4, device=device), torch.randn(2, 3, 8, device=device)[:, :, ::2],
              torch.randn(1, 1, 4, 12, device=device)[:, :, :, ::2])
        for op in binary_ops:
            for x in xs:
                _test_helper(x, op)
        for op in unary_ops:
            for x in xs:
                _test_helper(x, op, unary=True)

    def test_dlpack_conversion(self, device):
        x = torch.randn(1, 2, 3, 4, device=device, dtype=torch.float)
        z = from_dlpack(to_dlpack(x))
        self.assertEqual(z, x)

    @onlyCUDA
    @unittest.skipIf(PYTORCH_CUDA_MEMCHECK, "is_pinned uses failure to detect pointer property")
    def test_pin_memory_from_constructor(self, device):
        def _get_like(t, **kwargs):
            return [
                torch.rand_like(t, **kwargs),
                torch.randn_like(t, **kwargs),
                torch.empty_like(t, **kwargs),
                torch.full_like(t, 4, **kwargs),
                torch.zeros_like(t, **kwargs),
                torch.ones_like(t, **kwargs),
            ]

        def _get_tensors(**kwargs):
            return [
                torch.tensor([10, 11], **kwargs),
                torch.randn(3, 5, **kwargs),
                torch.rand(3, **kwargs),
                # torch.randint(3, 5, **kwargs), // unsupported
                torch.zeros(3, **kwargs),
                torch.randperm(3, **kwargs),
                torch.empty(6, **kwargs),
                torch.ones(6, **kwargs),
                torch.eye(6, **kwargs),
                torch.arange(3, 5, **kwargs)]

        pinned_tensors = _get_tensors(pin_memory=True) + _get_like(torch.empty(5, dtype=torch.float64), pin_memory=True)
        for x in pinned_tensors:
            self.assertTrue(x.is_pinned())

        tensors = _get_tensors() + _get_like(torch.empty(5, dtype=torch.float64, pin_memory=True))
        for x in tensors:
            self.assertFalse(x.is_pinned())

    def test_storage_device(self, device):
        x = torch.tensor([], device=device)
        self.assertEqual(x.dtype, x.storage().dtype)

    @deviceCountAtLeast(2)
    @onlyCUDA
    def test_storage_multigpu(self, devices):
        for device in devices:
            x = torch.tensor([], device=device)
            self.assertEqual(x.dtype, x.storage().dtype)

    @dtypesIfCUDA(torch.float, torch.double, torch.half)
    @dtypes(torch.float, torch.double)
    def test_multinomial(self, device, dtype):
        def make_prob_dist(shape, is_contiguous):
            if is_contiguous:
                if dtype == torch.half:
                    return torch.zeros(shape, device=device).uniform_().to(dtype=torch.half)
                return torch.zeros(shape, device=device, dtype=dtype).uniform_()
            elif len(shape) == 1:
                if dtype == torch.half:
                    return torch.zeros((shape + [5]), device=device).uniform_().to(dtype=torch.half)[:, 2]
                return torch.zeros((shape + [5]), device=device, dtype=dtype).uniform_()[:, 2]
            else:
                # num dim = 2
                new_shape = [2, shape[1], 7, 1, shape[0], 1, 10]
                if dtype == torch.half:
                    prob_dist = torch.zeros(new_shape, device=device).uniform_().to(dtype=torch.half)
                else:
                    prob_dist = torch.zeros(new_shape, device=device, dtype=dtype).uniform_()
                prob_dist = prob_dist.transpose(1, 4)
                prob_dist = prob_dist[1, :, 5, 0, :, 0, 4]
                assert not prob_dist.is_contiguous()  # sanity check
                return prob_dist

        for is_contiguous in (True, False):
            # with replacement
            n_row = 3
            for n_col in range(4, 5 + 1):
                prob_dist = make_prob_dist([n_row, n_col], is_contiguous)
                # indices that shouldn't be sampled (<0 means none)
                zero_prob_indices = torch.LongTensor(n_row).random_(-2, n_col).tolist()
                for i, j in enumerate(zero_prob_indices):
                    if j >= 0:
                        prob_dist[i, j] = 0
                n_sample = n_col * 3
                sample_indices = torch.multinomial(prob_dist, n_sample, True)
                self.assertEqual(prob_dist.dim(), 2)
                self.assertEqual(sample_indices.size(1), n_sample)
                for i in range(n_row):
                    zero_prob_idx = zero_prob_indices[i]
                    if zero_prob_idx < 0:
                        continue
                    for j in range(n_sample):
                        self.assertNotEqual(sample_indices[i, j], zero_prob_idx,
                                            msg="sampled an index with zero probability")

            # without replacement
            n_row = 3
            for n_col in range(2, 10 + 1, 2):
                prob_dist = make_prob_dist([n_row, n_col], is_contiguous)
                # indices that shouldn't be sampled (<0 means none)
                zero_prob_indices = torch.LongTensor(n_row).random_(-1, n_col).tolist()
                for i, j in enumerate(zero_prob_indices):
                    if j >= 0:
                        prob_dist[i, j] = 0
                n_sample = max(1, n_col - 2)
                sample_indices = torch.multinomial(prob_dist, n_sample, False)
                self.assertEqual(prob_dist.dim(), 2)
                self.assertEqual(sample_indices.size(1), n_sample)
                for i in range(n_row):
                    row_samples = {}
                    zero_prob_idx = zero_prob_indices[i]
                    for j in range(n_sample):
                        sample_idx = sample_indices[i, j]
                        if zero_prob_idx >= 0:
                            self.assertNotEqual(sample_idx, zero_prob_idx,
                                                msg="sampled an index with zero probability")
                        self.assertNotIn(sample_idx, row_samples, "sampled an index twice")
                        row_samples[sample_idx] = True

            # vector
            n_col = 4
            prob_dist = make_prob_dist([n_col], is_contiguous).fill_(1)
            zero_prob_idx = 1  # index that shouldn't be sampled
            prob_dist[zero_prob_idx] = 0
            n_sample = 20
            sample_indices = torch.multinomial(prob_dist, n_sample, True)
            for sample_index in sample_indices:
                self.assertNotEqual(sample_index, zero_prob_idx, msg="sampled an index with zero probability")
            s_dim = sample_indices.dim()
            self.assertEqual(sample_indices.dim(), 1, msg="wrong number of dimensions")
            self.assertEqual(prob_dist.dim(), 1, msg="wrong number of prob_dist dimensions")
            self.assertEqual(sample_indices.size(0), n_sample, msg="wrong number of samples")

    @slowTest
    @dtypes(torch.float)
    def test_multinomial_rng_state_advance(self, device, dtype):
        corpus_size = 100000
        freqs = torch.ones(corpus_size, dtype=torch.float, device=device)
        n_sample = 100
        samples1 = torch.multinomial(freqs, n_sample, replacement=True)
        samples2 = torch.multinomial(freqs, n_sample, replacement=True)
        samples = torch.cat([samples1, samples2])
        # expect no more than 1 repeating elements generated in 2 attempts
        # the probability of at least element being repeated is surprisingly large, 18%
        self.assertLessEqual(2 * n_sample - samples.unique().size(0), 2)
        samples1 = torch.multinomial(freqs, n_sample, replacement=False)
        samples2 = torch.multinomial(freqs, n_sample, replacement=False)
        samples = torch.cat([samples1, samples2])
        # expect no more than 1 repeating elements generated in 2 attempts
        self.assertLessEqual(2 * n_sample - samples.unique().size(0), 1)

    def _test_memory_format_transformations(self, device, input_generator_fn, transformation_fn,
                                            memory_format, compare_data=True, default_is_preserve=False):

        assert(memory_format == torch.channels_last or memory_format == torch.channels_last_3d)

        # xc is a channels last tensor
        xc = input_generator_fn(device)
        # xc is not memory dense, but looks like channels last
        if memory_format == torch.channels_last:
            xc = xc[..., ::2, ::2]
        else:
            xc = xc[..., ::2, ::2, ::2]

        clone = transformation_fn(xc, memory_format=torch.preserve_format)
        self.assertFalse(clone.is_contiguous())
        self.assertTrue(clone.is_contiguous(memory_format=memory_format))
        self.assertFalse(xc.is_contiguous())
        self.assertFalse(xc.is_contiguous(memory_format=memory_format))
        if compare_data:
            self.assertEqual(xc, clone.to(xc))

        xc = input_generator_fn(device)
        clone = transformation_fn(xc, memory_format=torch.contiguous_format)
        self.assertTrue(clone.is_contiguous())
        self.assertFalse(clone.is_contiguous(memory_format=memory_format))
        if compare_data:
            self.assertEqual(xc, clone.to(xc))

        xc = input_generator_fn(device)
        clone = transformation_fn(xc)

        if default_is_preserve:
            self.assertFalse(clone.is_contiguous())
            self.assertTrue(clone.is_contiguous(memory_format=memory_format))
        else:
            self.assertTrue(clone.is_contiguous())
            self.assertFalse(clone.is_contiguous(memory_format=memory_format))
        if compare_data:
            self.assertEqual(xc, clone.to(xc))

        x = torch.randn((3, 4, 5, 6, 7, 8, 9), device=device)
        for _ in range(10):
            permutation = list(range(len(x.shape)))
            random.shuffle(permutation)
            x = x.permute(permutation)
            self.assertEqual(x.stride(), transformation_fn(x, memory_format=torch.preserve_format).stride())

    def test_memory_format_to(self, device):
        def get_generator(memory_format, shape):
            def input_generator_fn(device):
                return torch.randn(shape, device=device, dtype=torch.float32).contiguous(memory_format=memory_format)
            return input_generator_fn

        def transformation_fn(tensor, **kwargs):
            return tensor.to(dtype=torch.float64, **kwargs)

        formats_shapes = (
            (torch.channels_last, (4, 3, 8, 8)),
            (torch.channels_last_3d, (4, 3, 8, 8, 8)))

        for mf, shape in formats_shapes:
            self._test_memory_format_transformations(
                device, get_generator(mf, shape), transformation_fn, mf, default_is_preserve=True)

    def test_memory_format_type(self, device):
        def get_generator(memory_format, shape):
            def input_generator_fn(device):
                return torch.randn(shape, device=device, dtype=torch.float32).contiguous(memory_format=memory_format)
            return input_generator_fn

        def transformation_fn(tensor, **kwargs):
            return tensor.to(torch.float64, **kwargs)

        formats_shapes = (
            (torch.channels_last, (4, 3, 8, 8)),
            (torch.channels_last_3d, (4, 3, 8, 8, 8)))

        for mf, shape in formats_shapes:
            self._test_memory_format_transformations(
                device, get_generator(mf, shape), transformation_fn, mf, default_is_preserve=True)

    def test_memory_format_clone(self, device):
        def get_generator(memory_format, shape):
            def input_generator_fn(device):
                return torch.randn(shape, device=device, dtype=torch.float32).contiguous(memory_format=memory_format)
            return input_generator_fn

        def transformation_fn(tensor, **kwargs):
            return tensor.clone(**kwargs)

        formats_shapes = (
            (torch.channels_last, (4, 3, 8, 8)),
            (torch.channels_last_3d, (4, 3, 8, 8, 8)))

        for mf, shape in formats_shapes:
            self._test_memory_format_transformations(
                device, get_generator(mf, shape), transformation_fn, mf, True, default_is_preserve=True)

    def test_memory_format_factory_like_functions_preserve(self, device):
        def get_generator(memory_format, shape):
            def input_generator_fn(device):
                return torch.randn(shape, device=device, dtype=torch.float32).contiguous(memory_format=memory_format)
            return input_generator_fn

        transformation_fns = [
            lambda t, **kwargs: torch.zeros_like(t, **kwargs),
            lambda t, **kwargs: torch.ones_like(t, **kwargs),
            lambda t, **kwargs: torch.randint_like(t, 10, 100, **kwargs),
            lambda t, **kwargs: torch.randint_like(t, 100, **kwargs),
            lambda t, **kwargs: torch.randn_like(t, **kwargs),
            lambda t, **kwargs: torch.rand_like(t, **kwargs),
            lambda t, **kwargs: torch.full_like(t, 7, **kwargs),
            lambda t, **kwargs: torch.empty_like(t, **kwargs)]

        formats_shapes = (
            (torch.channels_last, (4, 3, 8, 8)),
            (torch.channels_last_3d, (4, 3, 8, 8, 8)))

        for mf, shape, in formats_shapes:
            for transformation_fn in transformation_fns:
                self._test_memory_format_transformations(
                    device, get_generator(mf, shape), transformation_fn, mf, compare_data=False, default_is_preserve=True)

    def test_memory_format_type_shortcuts(self, device):
        def get_generator(memory_format, shape, dtype):
            def input_generator_fn(device):
                return torch.randn(shape, device=device, dtype=dtype).clamp(0, 1) \
                    .round().contiguous(memory_format=memory_format)
            return input_generator_fn


        def get_fn(fn_name):
            def transformation_fn(tensor, **kwargs):
                fn = getattr(tensor, fn_name)
                return fn(**kwargs)
            return transformation_fn

        shortcuts = ['byte', 'char', 'double', 'bool', 'half', 'int', 'long', 'short']
        if device == 'cpu':
            shortcuts += ['bfloat16']

        formats_shapes = (
            (torch.channels_last, (4, 3, 8, 8)),
            (torch.channels_last_3d, (4, 3, 8, 8, 8)))

        for mf, shape in formats_shapes:
            for fn_name in shortcuts:
                self._test_memory_format_transformations(
                    device, get_generator(mf, shape, torch.float32), get_fn(fn_name), mf, default_is_preserve=True)

        # Test 'float' separately to avoid float->float no-op.
        for mf, shape in formats_shapes:
            self._test_memory_format_transformations(
                device, get_generator(mf, shape, torch.float64), get_fn('float'), mf, default_is_preserve=True)

    @onlyCUDA
    def test_memory_format_cpu_and_cuda_ops(self, device):
        def get_generator(memory_format, shape):
            def input_generator_fn(device):
                return torch.randn(shape, device=device, dtype=torch.float32).contiguous(memory_format=memory_format)
            return input_generator_fn

        def transformation_cpu_fn(tensor, **kwargs):
            return tensor.cpu(**kwargs)

        def transformation_cuda_fn(tensor, **kwargs):
            return tensor.cuda(**kwargs)

        formats_shapes = (
            (torch.channels_last, (4, 3, 8, 8)),
            (torch.channels_last_3d, (4, 3, 8, 8, 8)))

        for mf, shape in formats_shapes:
            self._test_memory_format_transformations(
                'cuda', get_generator(mf, shape), transformation_cpu_fn, mf, default_is_preserve=True)
            self._test_memory_format_transformations(
                'cpu', get_generator(mf, shape), transformation_cuda_fn, mf, default_is_preserve=True)

    @dtypes(torch.complex64, torch.complex128)
    def test_complex_unsupported(self, device, dtype):
        t = torch.tensor((1 + 1j), device=device, dtype=dtype)
        # Note: this is consistent with NumPy
        with self.assertRaises(RuntimeError):
            torch.floor(t)
        with self.assertRaises(RuntimeError):
            torch.ceil(t)
        with self.assertRaises(RuntimeError):
            torch.trunc(t)

        # Tests min and max variants with complex inputs
        # Note: whether PyTorch should support min and max on complex
        # tensors is an open question.
        # See https://github.com/pytorch/pytorch/issues/36374
        with self.assertRaises(RuntimeError):
            torch.min(t)
        with self.assertRaises(RuntimeError):
            t.min()
        with self.assertRaises(RuntimeError):
            torch.min(t, dim=0)
        with self.assertRaises(RuntimeError):
            torch.min(t, t)
        with self.assertRaises(RuntimeError):
            torch.min(t, t, out=t)

        with self.assertRaises(RuntimeError):
            torch.max(t)
        with self.assertRaises(RuntimeError):
            t.max()
        with self.assertRaises(RuntimeError):
            torch.max(t, dim=0)
        with self.assertRaises(RuntimeError):
            torch.max(t, t)
        with self.assertRaises(RuntimeError):
            torch.max(t, t, out=t)

        with self.assertRaises(RuntimeError):
            torch.amin(t)
        with self.assertRaises(RuntimeError):
            t.amin()
        with self.assertRaises(RuntimeError):
            torch.amin(t, dim=0)

        with self.assertRaises(RuntimeError):
            torch.amax(t)
        with self.assertRaises(RuntimeError):
            t.amax()
        with self.assertRaises(RuntimeError):
            torch.amax(t, dim=0)

        # Tests clamp variants with complex inputs
        # Note: whether PyTorch should support clamp on complex
        # tensors is an open question.
        # See https://github.com/pytorch/pytorch/issues/33568
        min_val = 1 + 1j
        max_val = 4 + 4j
        out = torch.empty((0,), device=device, dtype=dtype)
        with self.assertRaises(RuntimeError):
            torch.clamp(t, min=min_val)
        with self.assertRaises(RuntimeError):
            torch.clamp(t, max=max_val)
        with self.assertRaises(RuntimeError):
            torch.clamp(t, min_val, max_val)
        with self.assertRaises(RuntimeError):
            torch.clamp(t, min=min_val, out=out)
        with self.assertRaises(RuntimeError):
            torch.clamp(t, max=max_val, out=out)
        with self.assertRaises(RuntimeError):
            torch.clamp(t, min_val, max_val, out=out)

    def test_pickle_gradscaler(self, device):
        # This test is not in test_cuda.py because it should pass in 3 cases:
        #  1. cuda is not available.
        #  2. cuda is available but device is not cuda.
        #  3. cuda is available and device is cuda.
        # In case 1, a and b disable themselves on construction and shouldn't try to pickle workhorse attributes.
        # In case 2, a and b are enabled.  Workhorse attributes participate in pickling, but none are lazy-inited
        # to cuda Tensors, because I don't want to do cuda things if device is not cuda.
        # In case 3, a and b are enabled and we may also try lazy-initing _scale to a cuda tensor.
        device = torch.device(device)
        try_lazy_inits = (True, False) if device.type == "cuda" else (False,)
        for lazy_init_scale in try_lazy_inits:
            a = torch.cuda.amp.GradScaler(init_scale=3., growth_factor=4., backoff_factor=.5, growth_interval=2)
            self.assertTrue(a.is_enabled() if torch.cuda.is_available() else not a.is_enabled())
            if lazy_init_scale:
                # Dummy a.scale() call lazy-inits a._scale Tensor.
                a.scale(torch.tensor([4.0], dtype=torch.float32, device=device))
                self.assertTrue(isinstance(a._scale, torch.cuda.FloatTensor))
            # The following three lines should work whether or not cuda is available.
            serialized = pickle.dumps(a)
            b = pickle.loads(serialized)
            self.assertEqual(b.is_enabled(), a.is_enabled())
            if a.is_enabled():
                self.assertEqual(b.get_scale(), 3.)
                self.assertEqual(b.get_growth_factor(), 4.)
                self.assertEqual(b.get_backoff_factor(), .5)
                self.assertEqual(b.get_growth_interval(), 2)
                self.assertEqual(b._init_growth_tracker, 0)
                # supplies a dummy key to test the defaultdict's default_factory
                self.assertEqual(b._per_optimizer_states["fdsa"],
                                 torch.cuda.amp.grad_scaler._refresh_per_optimizer_state())
                if lazy_init_scale:
                    self.assertEqual(b.scale(torch.tensor([4.0], dtype=torch.float32, device=device)), 12.0)

    def test_multinomial_invalid(self, device):
        def test(probs):
            with self.assertRaisesRegex(RuntimeError,
                                        'probability tensor contains either `inf`, `nan` or element < 0'):
                torch.multinomial(probs.to(device), 2)
                torch.cuda.synchronize()

        test(torch.Tensor([1, -1, 1]))
        test(torch.Tensor([1, inf, 1]))
        test(torch.Tensor([1, -inf, 1]))
        test(torch.Tensor([1, 1, nan]))

    def test_multinomial_invalid_distribution(self, device):
        def test(probs, replacement):
            with self.assertRaisesRegex(RuntimeError,
                                        r"invalid multinomial distribution \(sum of probabilities <= 0\)"):
                torch.multinomial(probs, 2, replacement)
                torch.cuda.synchronize()

        x = torch.zeros(3, device=device)
        y = torch.zeros(3, 3, device=device)
        z = torch.zeros(3, 3, device=device)
        z[1, :] = 1

        test(x, False)
        test(y, False)
        test(z, False)

        # Verify only for CPU as replacement=True
        # throws device side assert triggered.
        if self.device_type == 'cpu':
            test(x, True)
            test(y, True)
            test(z, True)

    def _test_multinomial_empty(self, device, replacement, num_samples):
        probs = torch.ones(0, 3, device=device)
        expected = torch.empty(0, num_samples, dtype=torch.int64)
        out = torch.multinomial(probs, num_samples=num_samples, replacement=replacement)
        self.assertEqual(out, expected)

    def test_multinomial_empty_w_replacement(self, device):
        self._test_multinomial_empty(device, True, 1)
        self._test_multinomial_empty(device, True, 2)

    def test_multinomial_empty_wo_replacement(self, device):
        self._test_multinomial_empty(device, False, 1)
        self._test_multinomial_empty(device, False, 2)

    def _generate_input(self, shape, dtype, device, with_extremal):
        if shape == ():
            x = torch.tensor((), dtype=dtype, device=device)
        else:
            if dtype.is_floating_point or dtype.is_complex:
                # work around torch.randn not being implemented for bfloat16
                if dtype == torch.bfloat16:
                    x = torch.randn(*shape, device=device) * random.randint(30, 100)
                    x = x.to(torch.bfloat16)
                else:
                    x = torch.randn(*shape, dtype=dtype, device=device) * random.randint(30, 100)
                x[torch.randn(*shape) > 0.5] = 0
                if with_extremal and dtype.is_floating_point:
                    # Use extremal values
                    x[torch.randn(*shape) > 0.5] = float('nan')
                    x[torch.randn(*shape) > 0.5] = float('inf')
                    x[torch.randn(*shape) > 0.5] = float('-inf')
                elif with_extremal and dtype.is_complex:
                    x[torch.randn(*shape) > 0.5] = complex('nan')
                    x[torch.randn(*shape) > 0.5] = complex('inf')
                    x[torch.randn(*shape) > 0.5] = complex('-inf')
            elif dtype == torch.bool:
                x = torch.zeros(shape, dtype=dtype, device=device)
                x[torch.randn(*shape) > 0.5] = True
            else:
                x = torch.randint(15, 100, shape, dtype=dtype, device=device)

        return x

    def _test_where_scalar_template(self, device, dtype, exec_fn):
        for with_extremal in [True, False]:
            for ndims in range(0, 4):
                shape = self._rand_shape(ndims, min_size=5, max_size=10)
                for n in range(ndims + 1):
                    for c in combinations(list(range(ndims)), n):
                        for scalar_type in [int, float, complex]:
                            if dtype.is_complex:
                                condition = self._generate_input(shape, dtype, device, with_extremal).abs() > 0.5
                            else:
                                condition = self._generate_input(shape, dtype, device, with_extremal) > 0.5

                            x = self._generate_input(shape, dtype, device, with_extremal)

                            if not dtype.is_complex and scalar_type == complex:
                                continue

                            scalar_1 = scalar_type(random.random())

                            exec_fn(scalar_type, dtype, condition, x, scalar_1)

    # For current implementation,
    # below are the valid `TensorDtype` and `ScalarType` combinations.
    def _where_valid_scalar_tensor_combination(self, scalar_type, dtype):
        if (scalar_type == int and dtype == torch.long):
            return True
        elif (scalar_type == float and dtype == torch.double):
            return True
        elif (scalar_type == complex and dtype == torch.complex128):
            return True
        return False

    @onlyOnCPUAndCUDA
    @dtypes(*(torch.testing.get_all_int_dtypes() + torch.testing.get_all_fp_dtypes() +
              torch.testing.get_all_complex_dtypes()))
    def test_where_scalar_invalid_combination_raises(self, device, dtype):

        def checkRaises(scalar_type, dtype, condition, x, scalar_1):
            if not self._where_valid_scalar_tensor_combination(scalar_type, dtype):
                # Note: This should fail once `where` supports type promotion.
                with self.assertRaisesRegex(RuntimeError, "expected scalar type"):
                    torch.where(condition, x, scalar_1)

        self._test_where_scalar_template(device, dtype, checkRaises)

    @dtypes(*(torch.testing.get_all_int_dtypes() + torch.testing.get_all_fp_dtypes() +
              torch.testing.get_all_complex_dtypes()))
    def test_where_scalar_valid_combination(self, device, dtype):

        def checkResult(scalar_type, dtype, condition, x, scalar_1):
            if self._where_valid_scalar_tensor_combination(scalar_type, dtype):
                def x_like(scalar, without_dtype=False):
                    return torch.tensor(scalar, dtype=dtype, device=device).expand_as(x)

                # X = Tensor, Y = Scalar
                scalar_out = torch.where(condition, x, scalar_1)
                tensor_out = torch.where(condition, x, x_like(scalar_1))
                self.assertEqual(scalar_out, tensor_out)

                # X = Scalar, Y = Tensor
                scalar_out = torch.where(condition, scalar_1, x)
                tensor_out = torch.where(condition, x_like(scalar_1), x)
                self.assertEqual(scalar_out, tensor_out)

        self._test_where_scalar_template(device, dtype, checkResult)

    # As the test fails with Runtime Error not raised on XLA
    @onlyOnCPUAndCUDA
    def test_where_scalar_scalar(self, device):
        # Scalar-Scalar Version
        height = 5
        width = 5
        default_dtype = torch.get_default_dtype()
        for test_default_dtype in [torch.float, torch.double]:
            torch.set_default_dtype(test_default_dtype)
            for scalar_type_1 in [int, float, complex]:
                for scalar_type_2 in [int, float, complex]:
                    x1 = scalar_type_1(random.random() * random.randint(10, 20))
                    x2 = scalar_type_2(random.random() * random.randint(20, 30))
                    condition = torch.randn(height, width, device=device) > 0.5
                    if scalar_type_1 != scalar_type_2:
                        self.assertRaisesRegex(RuntimeError, "expected scalar type", lambda: torch.where(condition, x1, x2))
                    else:
                        def get_dtype(scalar_type):
                            complex_dtype = torch.complex64 if torch.float == torch.get_default_dtype() else torch.complex128
                            type_map = {int: torch.long, float: torch.get_default_dtype(), complex: complex_dtype}
                            return type_map[scalar_type]
                        expected = torch.zeros((height, width), dtype=get_dtype(scalar_type_1))
                        expected[condition] = x1
                        expected[~condition] = x2
                        result = torch.where(condition, x1, x2)
                        self.assertEqual(expected, result)

        # Reset the original dtype
        torch.set_default_dtype(default_dtype)

# Tests that compare a device's computation with the (gold-standard) CPU's.
class TestDevicePrecision(TestCase):
    exact_dtype = True

    @onlyCUDA
    def test_index_add_bfloat16(self, device):
        inp_tensor = torch.randn(5, 3, device='cpu').bfloat16()
        t = torch.tensor([[1, 2, 3], [4, 5, 6], [7, 8, 9]], dtype=torch.bfloat16, device='cpu')
        index = torch.tensor([0, 4, 2], device='cpu')
        out_cpu = inp_tensor.index_add(0, index, t)

        inp_tensor = inp_tensor.to(device=device)
        t = t.to(device=device)
        index = index.to(device=device)
        out_gpu = inp_tensor.index_add(0, index, t)

        self.assertEqual(out_cpu, out_gpu, atol=1e-2, rtol=0)

    def test_device_serialization(self, device):
        x = torch.randn(4, 4, device=device)

        with tempfile.NamedTemporaryFile() as f:
            torch.save(x, f)
            f.seek(0)
            x_copy = torch.load(f)

        self.assertEqual(x_copy, x)
        self.assertIs(type(x_copy), type(x))
        self.assertEqual(x_copy.device, x.device)

    @deviceCountAtLeast(2)
    def test_multidevice_serialization(self, devices):
        x = [torch.randn(4, 4, device=devices[0]),
             torch.randn(4, 4, device=devices[1])]

        with tempfile.NamedTemporaryFile() as f:
            torch.save(x, f)
            f.seek(0)
            x_copy = torch.load(f)

        for original, cp in zip(x, x_copy):
            self.assertEqual(cp, original)
            self.assertIs(type(cp), type(original))
            self.assertEqual(cp.device, original.device)

    @deviceCountAtLeast(1)
    def test_copy_noncontig(self, devices):
        def do_test(d0, d1):
            x = torch.tensor([1.5, 2.5, 3.5, 4.5, 5.5, 6.5], device=d0)
            y = torch.tensor([0, 0, 0, 0, 0, 0], device=d1)
            self.assertNotEqual(x.dtype, y.dtype)

            y[::2].copy_(x[::2])
            self.assertEqual(y, [1, 0, 3, 0, 5, 0])

        do_test('cpu', devices[0])
        do_test(devices[0], 'cpu')

        if len(devices) > 1:
            do_test(devices[0], devices[1])

    @deviceCountAtLeast(2)
    def test_type_conversions_same_device(self, devices):
        x = torch.randn(5, 5, device=devices[1])
        self.assertEqual(x.int().device, torch.device(devices[1]))
        self.assertEqual(x.type(torch.int).device, torch.device(devices[1]))
        self.assertEqual(x.to(torch.int).device, torch.device(devices[1]))

    @dtypesIfCUDA(torch.half, torch.float, torch.double,
                  torch.int8, torch.short, torch.int, torch.long,
                  torch.uint8)
    @dtypes(torch.float, torch.double,
            torch.int8, torch.short, torch.int, torch.long,
            torch.uint8)
    def test_from_sequence(self, device, dtype):
        seq = [list(range(i * 4, i * 4 + 4)) for i in range(5)]
        reference = torch.arange(0, 20).resize_(5, 4)
        self.assertEqual(torch.tensor(seq, dtype=dtype, device=device), reference, exact_dtype=False)

    @deviceCountAtLeast(1)
    def test_advancedindex_mixed_cpu_devices(self, devices) -> None:
        def test(x: torch.Tensor, ia: torch.Tensor, ib: torch.Tensor) -> None:
            # test getitem
            self.assertEqual(x[:, ia, None, ib, 0].cpu(),
                             x.cpu()[:, ia.cpu(), None, ib.cpu(), 0])
            self.assertEqual(x[ia], x.cpu()[ia.cpu()])
            # test setitem
            x_clone1 = x.clone()
            x_clone2 = x.clone()
            first_shape = x[:, ia, None, ib, 0].shape
            second_shape = x[ia].shape
            x_clone1[:, ia, None, ib, 0] = torch.randn(first_shape).to(x_clone1)
            x_clone2[ia] = torch.randn(second_shape).to(x_clone2)

        cpu = torch.device('cpu')
        for device in devices:
            # Index cpu tensor with device tensor
            x = torch.randn(3, 4, 4, 4, 3)
            ia = torch.tensor([0, 2, 1]).to(device)
            ib = torch.tensor([0, 2, 1]).to(device)
            test(x, ia, ib)

            # Index device tensor with cpu tensor
            x = x.to(device)
            ia = ia.to(cpu)
            ib = ib.to(cpu)
            test(x, ia, ib)

            # Index cpu tensor with mixed cpu, device tensors
            x = x.to(cpu)
            ia = ia.to(cpu)
            ib = ib.to(device)
            test(x, ia, ib)

            # Index device tensor with mixed cpu, device tensors
            x = x.to(device)
            ia = ia.to(cpu)
            ib = ib.to(device)
            test(x, ia, ib)

            if len(devices) > 1:
                other_device = devices[0]
                if device == devices[0]:
                    other_device = devices[1]
                # Index device tensor with mixed cpu, device tensors on different devices
                x = x.to(device)
                ia = ia.to(cpu)
                ib = ib.to(other_device)
                test(x, ia, ib)

    def test_copy_broadcast(self, device) -> None:
        x = torch.randn(10, 5)
        y = torch.randn(5, device=device)
        x.copy_(y)
        self.assertEqual(x[3], y)

        x = torch.randn(10, 5, device=device)
        y = torch.randn(5)
        x.copy_(y)
        self.assertEqual(x[3], y)

# Below are fixtures and functions that generate tensor op comparison tests
# These tests run a single op on both a CPU and device tensor and compare the
# the results. In-place variants of the ops can also be run.

# Lists of dtypes to instantiate tensor op test variants.
_types = [
    torch.half, torch.float, torch.double,
    torch.int8, torch.short, torch.int, torch.long,
    torch.uint8
]

_types_no_half = [
    torch.float, torch.double,
    torch.int8, torch.short, torch.int, torch.long,
    torch.uint8
]

_float_types = [torch.half, torch.float, torch.double]

_complex_types = [torch.cfloat, torch.cdouble]

_complex_types_skip_rocm = [] if TEST_WITH_ROCM else _complex_types

_float_types_no_half = [torch.float, torch.double]

_signed_types = [
    torch.half, torch.bfloat16, torch.float, torch.double,
    torch.int8, torch.short, torch.int, torch.long
]

_signed_types_no_half = [
    torch.float, torch.double,
    torch.int8, torch.short, torch.int, torch.long
]

_integer_types = [
    torch.uint8, torch.int8, torch.int16,
    torch.int32, torch.int64
]

_cpu_types: List[torch.dtype] = []

_unsigned_types = [torch.uint8]

# Binary Float Ops
# Operators which use TensorIterator::binary_float_op
# These Ops promote integer inputs to Float.
binary_float_ops_inplace = ['atan2_', 'div_']

# Helper values and functions for producing tensors and scalars to use in tensor op tests.
# Tensor dimension sizes (Small, Medium, Large, Giant)
_S = 5
_M = 50
_L = 1000
_G = 275000000

# Value to clamp divisors to since dividing by small numbers can be unstable
# on devices.
_div_min = 2**-8

# Returns floating or integral scalar corresponding to dtype
def _number(floating, integer, dtype):
    if dtype in [torch.half, torch.float, torch.double, torch.bfloat16]:
        return floating
    elif dtype in [torch.cfloat, torch.cdouble]:
        return floating * (1 + 1j)
    else:
        return integer

# Converts half/bfloat16 dtype to float when device is cpu
def _convert_t(dtype, device):
    if device == 'cpu' and dtype in {torch.half, torch.bfloat16}:
        return torch.float
    return dtype

# Returns a tensor of the requested shape, dtype, and device
# Requesting a half CPU tensor returns a float CPU tensor with
# values representable by a half.
# Initialization uses randint for non-float types and randn for float types.
def _make_tensor(shape, dtype, device, fill_ones=False) -> torch.Tensor:
    # Returns a tensor filled with ones
    if fill_ones:
        return torch.ones(*shape, dtype=_convert_t(dtype, device), device=device)

    # Returns a tensor with random integer values
    if not (dtype.is_floating_point or dtype.is_complex):
        t = torch.randint(0, 10, shape, device=device)
        if dtype != torch.uint8:
            t = t - 5  # generate negative values also
        return t.to(_convert_t(dtype, device))

    # Populates the CPU tensor with floats representable as half/bfloat16
    if dtype == torch.half and device == 'cpu':
        return torch.randn(*shape, dtype=torch.float, device=device).half().float()
    if dtype == torch.bfloat16 and device == 'cpu':
        return torch.randn(*shape, dtype=torch.float, device=device).bfloat16().float()

    # Default: returns a tensor with random float values
    return torch.randn(shape, dtype=dtype, device=device).to(dtype=dtype)

def _small_0d(dtype, device) -> torch.Tensor:
    return _make_tensor((1,), dtype, device).squeeze()

def _small_2d(dtype, device, has_zeros=True, fill_ones=False, oneish=False):
    t = _make_tensor((_S, _S), dtype, device, fill_ones=fill_ones)
    if oneish:
        return t.clamp(min=_number(.99, 1, dtype), max=1.01)
    if not has_zeros:
        return t.clamp(min=(_number(_div_min, 1, dtype)))
    return t

def _small_3d(dtype, device, has_zeros=True, fill_ones=False, oneish=False):
    t = _make_tensor((_S, _S, _S), dtype, device, fill_ones=fill_ones)
    if oneish:
        return t.clamp(min=_number(.99, 1, dtype), max=1.01)
    if not has_zeros:
        return t.clamp(min=(_number(_div_min, 1, dtype)))
    return t

def _small_3d_ones(dtype, device):
    return _small_3d(dtype, device, fill_ones=True)

def _small_3d_unique(dtype, device):
    return (torch.randperm(_S * _S * _S,
                           dtype=_convert_t(dtype, device), device=device) + 1).view(_S, _S, _S)

def _medium_1d(dtype, device):
    return _make_tensor((_M,), dtype, device)

def _medium_2d(dtype, device):
    return _make_tensor((_M, _M), dtype, device)

def _large_2d(dtype, device):
    t = _make_tensor((_L, _L), dtype, device)
    return t.normal_()

def _giant_1d(dtype, device):
    return _make_tensor((_G), dtype, device)

# Helper method that returns a function which takes dtype and device and
# instantiates tensors of the given shape.
# Useful for tensor op tests with custom shapes.
def _new_t(shape):
    def tmp(dtype, device):
        return _make_tensor(shape, dtype, device)
    return tmp

def _wrap_maybe_warns(regex):
    def decorator(fn):
        def inner(self, device, dtype):
            with self.maybeWarnsRegex(UserWarning, regex):
                fn(self, device, dtype)
        return inner
    return decorator

# TODO: these tests should be refactored into other test suites using OpInfos
# TODO: random functions, cat, gather, scatter, index*, masked*,
#       resize, resizeAs, storage_offset, storage, stride, unfold
# Each tests is defined in tensor_op_tests as a tuple of:
# - op name (string)
# - (sub)test name (string)
# - tensor constructor, takes dtype and device and constructs the tensor to run the op on
# - arg constructor, takes dtype and device and constructs op arguments
# - torch.half precision (=1e-5)
# - torch.bfloat16 precision (=1e-5)
# - precision (=1e-5), precision to use for all other dtypes
# - dtype_list (=_types), a list of torch dtypes to test the op(s) with
# - cpu_dtype_list (=[]), a list of torch dtypes to test the op(s) on cpu
# - make_inplace_variant (=True), if true the inplace version of the op (op_) is also tested
# - decorators (=[]), a list of decorators to apply to the test
# - self_position (=-1), the position of self in the arg list, -1 means skip function check
# - test_out (=False), whether to test the out= version of the operator
tensor_op_tests = [
    ('add', '', _small_3d, lambda t, d: [_number(3.14, 3, t)], 1e-2),
    ('add', 'tensor', _small_3d, lambda t, d: [_small_3d(t, d)], 1e-2),
    ('sub', '', _small_3d, lambda t, d: [_number(3.14, 3, t)], 1e-2),
    ('sub', 'tensor', _small_3d, lambda t, d: [_small_3d(t, d)], 1e-2),
    ('mul', '', _small_3d, lambda t, d: [_number(3.14, 3, t)], 1e-2),
    ('mul', 'tensor', _small_3d, lambda t, d: [_small_3d(t, d)], 1e-2),
    ('mul', 'scalar', _small_0d, lambda t, d: [_small_0d(torch.int32, d)], 1e-2),
    ('div', '', _small_3d, lambda t, d: [_number(3.14, 3, t)], 1e-1,
        1e-1, 1e-5, torch.testing.get_all_fp_dtypes()),
    ('div', 'tensor', _small_3d,
        lambda t, d: [_small_3d(t, d, has_zeros=False)], 1e-1,
        1e-1, 1e-5, torch.testing.get_all_fp_dtypes()),
    ('true_divide', '', _small_3d, lambda t, d: [_number(3.14, 3, t)], 1e-1,
        1e-5, 1e-5, _types, _cpu_types, False),
    ('true_divide', 'with_inplace', _small_3d, lambda t, d: [_number(3.14, 3, t)], 1e-1,
        1e-1, 1e-5, torch.testing.get_all_fp_dtypes()),
    ('true_divide', 'tensor', _small_3d,
        lambda t, d: [_small_3d(t, d, has_zeros=False)], 1e-1,
        1e-5, 1e-5, _types, _cpu_types, False),
    ('true_divide', 'tensor_with_inplace', _small_3d,
        lambda t, d: [_small_3d(t, d, has_zeros=False)], 1e-1,
        1e-1, 1e-5, torch.testing.get_all_fp_dtypes()),
    ('floor_divide', '', _small_3d, lambda t, d: [_number(3.14, 3, t)], 1, 1e-5, 1e-5, _types),
    ('floor_divide', 'tensor', _small_3d,
        lambda t, d: [_small_3d(t, d, has_zeros=False)], 1, 1e-5, 1e-5, _types),
    ('pow', '', _small_3d, lambda t, d: [_number(3.14, 3, t)], 1e-1, 1e-1, 1e-5, torch.testing.get_all_fp_dtypes()),
    ('pow', '1', _small_3d, lambda t, d: [_number(1., 1, t)], 1e-1, 1e-1, 1e-5, torch.testing.get_all_fp_dtypes()),
    ('pow', '2', _small_3d, lambda t, d: [_number(2., 2, t)], 1e-1, 1e-1, 1e-5, torch.testing.get_all_fp_dtypes()),
    ('pow', '3', _small_3d, lambda t, d: [_number(3., 3, t)], 1e-1, 1e-1, 1e-5, torch.testing.get_all_fp_dtypes()),
    ('pow', '-1', _small_3d, lambda t, d: [_number(-1., -1, t)], 1e-1, 1e-1, 1e-5, torch.testing.get_all_fp_dtypes()),
    ('pow', '-2', _small_3d, lambda t, d: [_number(-2., -2, t)],
        1e-1, 1e-5, 1e-5, _float_types_no_half, _cpu_types, False),
    ('pow', 'tensor', _small_3d, lambda t, d: [_small_3d(t, d).abs()],
        1e-1, 1e-1, 1e-5, torch.testing.get_all_fp_dtypes()),
    ('addbmm', '', _small_2d, lambda t, d: [_small_3d(t, d), _small_3d(t, d)],
        1e-1, 1e-1, 1e-4, torch.testing.get_all_fp_dtypes(include_bfloat16=AMPERE_OR_ROCM) + _complex_types,
        _cpu_types, True, [tf32_on_and_off(0.01)]),
    ('addbmm', 'scalar', _small_2d, lambda t, d: [_number(0.4, 2, t), _small_3d(t, d), _small_3d(t, d)],
        1e-1, 1e-1, 1e-4, torch.testing.get_all_fp_dtypes(include_bfloat16=AMPERE_OR_ROCM) + _complex_types, _cpu_types, True,
        [tf32_on_and_off(0.01), _wrap_maybe_warns("This overload of addbmm_? is deprecated")]),
    ('addbmm', 'two_scalars', _small_2d, lambda t, d: [_number(0.5, 3, t), _number(0.4, 2, t), _small_3d(t, d), _small_3d(t, d)],
        1e-1, 1e-1, 1e-4, torch.testing.get_all_fp_dtypes(include_bfloat16=AMPERE_OR_ROCM) + _complex_types, _cpu_types, True,
        [tf32_on_and_off(0.01), _wrap_maybe_warns("This overload of addbmm_? is deprecated")]),
    ('baddbmm', '', _small_3d, lambda t, d: [_small_3d(t, d), _small_3d(t, d)],
        1e-2, 1e-1, 1e-4, torch.testing.get_all_fp_dtypes(include_bfloat16=AMPERE_OR_ROCM)),
    ('baddbmm', 'scalar', _small_3d, lambda t, d: [_number(0.4, 2, t), _small_3d(t, d), _small_3d(t, d)],
        1e-2, 1e-1, 1e-4, torch.testing.get_all_fp_dtypes(include_bfloat16=AMPERE_OR_ROCM) + _complex_types, _cpu_types, True,
        [tf32_on_and_off(0.05), _wrap_maybe_warns("This overload of baddbmm_? is deprecated")]),
    ('baddbmm', 'two_scalars', _small_3d, lambda t, d: [_number(0.5, 3, t), _number(0.4, 2, t), _small_3d(t, d), _small_3d(t, d)],
        1e-2, 1e-1, 1e-4, torch.testing.get_all_fp_dtypes(include_bfloat16=AMPERE_OR_ROCM) + _complex_types,
        _cpu_types, True, [tf32_on_and_off(0.05), _wrap_maybe_warns("This overload of baddbmm_? is deprecated")]),
    ('bmm', '', _small_3d, lambda t, d: [_small_3d(t, d)],
        1e-5, 1e-5, 1e-5, _float_types_no_half, _cpu_types, False),
    ('addcdiv', '', _small_2d,
        lambda t, d: [_small_2d(t, d),
                      _small_2d(t, d, has_zeros=False)], 1, 1, 1e-3,
        torch.testing.get_all_fp_dtypes(), _cpu_types, True),
    ('addcdiv', 'scalar', _small_2d,
        lambda t, d: [_number(2.8, 1, t), _small_2d(t, d),
                      _small_2d(t, d, has_zeros=False)], 1, 1e-5, 1e-3,
        _float_types, _cpu_types, True),
    ('addcmul', '', _small_3d, lambda t, d: [_small_3d(t, d), _small_3d(t, d)], 1e-2, 1e-1, 1e-3,
        torch.testing.get_all_dtypes(include_complex=True, include_bool=False)),
    ('addcmul', 'scalar', _small_3d,
        lambda t, d: [_number(0.4, 2, t), _small_3d(t, d), _small_3d(t, d)], 1e-2,
        1e-1, 1e-5, torch.testing.get_all_dtypes(include_complex=True, include_bool=False), _cpu_types, True,
        [_wrap_maybe_warns("This overload of addcmul_? is deprecated")]),
    ('addmm', '', _medium_2d, lambda t, d: [_medium_2d(t, d), _medium_2d(t, d)], 1e-1, 1e-1, 1e-4,
        torch.testing.get_all_fp_dtypes(include_bfloat16=AMPERE_OR_ROCM),
        _cpu_types, True, [tf32_on_and_off(0.01)], 0, True),
    ('addmm', 'scalar', _medium_2d,
        lambda t, d: [_number(0.4, 2, t), _medium_2d(t, d), _medium_2d(t, d)], 1e-1, 1e-1, 1e-4,
        torch.testing.get_all_fp_dtypes(include_bfloat16=AMPERE_OR_ROCM), _cpu_types, True,
        [tf32_on_and_off(0.01), _wrap_maybe_warns("This overload of addmm_? is deprecated")]),
    ('addmm', 'two_scalars', _medium_2d,
        lambda t, d: [_number(0.5, 3, t), _number(0.4, 2, t), _medium_2d(t, d), _medium_2d(t, d)], 1e-1, 1e-1, 1e-4,
        torch.testing.get_all_fp_dtypes(include_bfloat16=AMPERE_OR_ROCM), _cpu_types, True,
        [tf32_on_and_off(0.01), _wrap_maybe_warns("This overload of addmm_? is deprecated")]),
    ('addmv', '', _medium_1d, lambda t, d: [_medium_2d(t, d), _medium_1d(t, d)], 1e-2, 1e-1, 1e-4,
        torch.testing.get_all_fp_dtypes(include_bfloat16=AMPERE_OR_ROCM) + _complex_types_skip_rocm, _cpu_types,
        True, [], 0, True),
    ('addmv', 'scalar', _medium_1d,
        lambda t, d: [_number(0.4, 2, t), _medium_2d(t, d), _medium_1d(t, d)], 1e-2, 1e-1, 1e-4,
        torch.testing.get_all_fp_dtypes(include_bfloat16=AMPERE_OR_ROCM) + _complex_types_skip_rocm, _cpu_types, True,
        [_wrap_maybe_warns("This overload of addmv_? is deprecated")]),
    ('addmv', 'two_scalars', _medium_1d,
        lambda t, d: [_number(0.5, 3, t), _number(0.4, 2, t), _medium_2d(t, d), _medium_1d(t, d)], 1e-2, 1e-1, 1e-4,
        torch.testing.get_all_fp_dtypes(include_bfloat16=AMPERE_OR_ROCM) + _complex_types_skip_rocm, _cpu_types, True,
        [_wrap_maybe_warns("This overload of addmv_? is deprecated")]),
    ('atan2', '', _medium_2d, lambda t, d: [_medium_2d(t, d)], 1e-2, 1e-5, 1e-5, _types, _types_no_half),
    ('fmod', 'value', _small_3d, lambda t, d: [3], 1e-3),
    ('fmod', 'tensor', _small_3d, lambda t, d: [_small_3d(t, d, has_zeros=False)], 1e-3),
    ('chunk', '', _medium_2d, lambda t, d: [4], 1e-5, 1e-5, 1e-5, _types, _cpu_types, False),
    ('chunk', 'dim', _medium_2d, lambda t, d: [4, 1], 1e-5, 1e-5, 1e-5, _types, _cpu_types, False),
    ('chunk', 'neg_dim', _medium_2d, lambda t, d: [4, -2], 1e-5, 1e-5, 1e-5, _types, _cpu_types, False),
    ('clamp', 'neg', _medium_2d, lambda t, d: [-1, 5], 1e-5, 1e-2, 1e-5, _signed_types, [torch.bfloat16]),
    ('clamp', 'pos', _medium_2d, lambda t, d: [1, 5], 1e-5, 1e-2, 1e-5, _unsigned_types, [torch.bfloat16]),
    ('clamp_min', '', _medium_2d, lambda t, d: [1], 1e-2, 1e-2, 1e-5,
        torch.testing.get_all_dtypes(include_complex=False, include_bool=False, include_bfloat16=True), [torch.bfloat16]),
    ('clamp_max', '', _medium_2d, lambda t, d: [1], 1e-2, 1e-2, 1e-5,
        torch.testing.get_all_dtypes(include_complex=False, include_bool=False, include_bfloat16=True), [torch.bfloat16]),
    ('clone', '', _medium_2d, lambda t, d: [], 1e-5, 1e-5, 1e-5, _types, _cpu_types, False),
    ('contiguous', '', _medium_2d, lambda t, d: [], 1e-5, 1e-5, 1e-5, _types, _cpu_types, False),
    ('conj', '', _small_3d, lambda t, d: [], 1e-5, 0, 1e-5, _types_no_half, [torch.bfloat16], False),
    ('cross', '', _new_t((_M, 3, _M)), lambda t, d: [_new_t((_M, 3, _M))(t, d)],
        1e-2, 1e-5, 1e-5, _types, _cpu_types, False),
    ('logcumsumexp', '', _small_3d, lambda t, d: [1], 1e-2, 1e-5, 1e-5, _float_types, _cpu_types, False),
    ('logcumsumexp', 'neg_dim', _small_3d, lambda t, d: [-1], 1e-2, 1e-5, 1e-5, _float_types, _cpu_types, False),
    ('cummax', '', _small_3d_unique, lambda t, d: [1], 1e-2, 1e-5, 1e-5, _types, _cpu_types, False),
    ('cummax', 'neg_dim', _small_3d_unique, lambda t, d: [-1], 1e-2, 1e-5, 1e-5, _types, _cpu_types, False),
    ('cummin', '', _small_3d_unique, lambda t, d: [1], 1e-2, 1e-5, 1e-5, _types, _cpu_types, False),
    ('cummin', 'neg_dim', _small_3d_unique, lambda t, d: [-1], 1e-2, 1e-5, 1e-5, _types, _cpu_types, False),
    ('cumprod', '', _small_3d, lambda t, d: [1], 1e-2, 1e-5, 1e-4, _types + _complex_types, _cpu_types, False),
    ('cumprod', 'neg_dim', _small_3d, lambda t, d: [-1], 1e-2, 1e-5, 1e-4, _types + _complex_types, _cpu_types, False),
    ('cumsum', '', _small_3d, lambda t, d: [1], 1e-2, 1e-5, 1e-5, _types + _complex_types, _cpu_types, False),
    ('cumsum', 'neg_dim', _small_3d, lambda t, d: [-1], 1e-2, 1e-5, 1e-5, _types + _complex_types, _cpu_types, False),
    ('dim', '', _small_3d, lambda t, d: [], 1e-5, 1e-5, 1e-5, _types, _cpu_types, False),
    ('dist', '', _small_2d, lambda t, d: [_small_2d(t, d)], 1e-2, 1e-5, 1e-5, _float_types, _cpu_types, False),
    ('dist', '3_norm', _small_2d, lambda t, d: [_small_2d(t, d), 3], 1e-2, 1e-5, 1e-5, _float_types, _cpu_types, False),
    ('dist', '2_5_norm', _small_2d, lambda t, d: [_small_2d(t, d), 2.5],
        1e-2, 1e-5, 1e-5, _float_types, _cpu_types, False),
    ('dot', '', _medium_1d, lambda t, d: [_medium_1d(t, d)],
        1e-2, 1e-5, 1e-5, _float_types + _complex_types, _cpu_types, False),
    ('element_size', '', _medium_1d, lambda t, d: [], 1e-5, 1e-5, 1e-5, _float_types_no_half, _cpu_types, False),
    ('eq', '', _small_3d_ones, lambda t, d: [_small_3d(t, d)], 1e-5, 1e-5, 1e-5,
        torch.testing.get_all_dtypes(include_complex=False, include_bool=False)),
    ('eq', 'equal', _small_3d_ones, lambda t, d: [_small_3d_ones(t, d)], 1e-5, 1e-5, 1e-5,
        torch.testing.get_all_dtypes(include_complex=False, include_bool=False)),
    ('ne', '', _small_3d_ones, lambda t, d: [_small_3d(t, d)], 1e-5, 1e-5, 1e-5,
        torch.testing.get_all_dtypes(include_complex=False, include_bool=False)),
    ('ne', 'equal', _small_3d_ones, lambda t, d: [_small_3d_ones(t, d)], 1e-5, 1e-5, 1e-5,
        torch.testing.get_all_dtypes(include_complex=False, include_bool=False)),
    ('equal', 'equal', _small_3d_ones, lambda t, d: [_small_3d_ones(t, d)],
        1e-5, 1e-5, 1e-5, _types, _cpu_types, False),
    ('equal', '', _small_3d_ones, lambda t, d: [_small_3d(t, d)], 1e-5, 1e-5, 1e-5, _types, _cpu_types, False),
    ('expand', '', _new_t((_M, 1, _M)), lambda t, d: [_M, 4, _M], 1e-5, 1e-5, 1e-5, _types, _cpu_types, False),
    ('expand_as', '', _new_t((_M, 1, _M)), lambda t, d: [_new_t((_M, 4, _M))(t, d)],
        1e-5, 1e-5, 1e-5, _types, _cpu_types, False),
    ('fill_', '', _medium_2d, lambda t, d: [_number(3.14, 3, t)], 1e-3, 1e-5, 1e-5, _types, _cpu_types, False),
    ('gcd', '', _small_3d, lambda t, d: [_small_3d(t, d)], 0, 0, 0,
     [torch.int16, torch.int32, torch.int64],
     [torch.int16, torch.int32, torch.int64], True, [onlyOnCPUAndCUDA]),
    ('lcm', '', _small_3d, lambda t, d: [_small_3d(t, d)], 0, 0, 0,
     [torch.int16, torch.int32, torch.int64],
     [torch.int16, torch.int32, torch.int64], True, [onlyOnCPUAndCUDA]),
    ('ge', '', _medium_2d, lambda t, d: [_medium_2d(t, d)], 1e-5, 1e-5, 1e-5,
        torch.testing.get_all_dtypes(include_complex=False, include_bool=False)),
    ('le', '', _medium_2d, lambda t, d: [_medium_2d(t, d)], 1e-5, 1e-5, 1e-5,
        torch.testing.get_all_dtypes(include_complex=False, include_bool=False)),
    ('gt', '', _medium_2d, lambda t, d: [_medium_2d(t, d)], 1e-5, 1e-5, 1e-5,
        torch.testing.get_all_dtypes(include_complex=False, include_bool=False)),
    ('lt', '', _medium_2d, lambda t, d: [_medium_2d(t, d)], 1e-5, 1e-5, 1e-5,
        torch.testing.get_all_dtypes(include_complex=False, include_bool=False)),
    ('is_contiguous', '', _medium_2d, lambda t, d: [], 1e-5, 1e-5, 1e-5, _types, _cpu_types, False),
    # TODO: can't check negative case - cross-device copy is contiguous
    ('is_same_size', 'negative', _medium_2d, lambda t, d: [_small_3d(t, d)],
        1e-5, 1e-5, 1e-5, _types, _cpu_types, False),
    ('is_same_size', 'positive', _medium_2d, lambda t, d: [_medium_2d(t, d)],
        1e-5, 1e-5, 1e-5, _types, _cpu_types, False),
    ('is_set_to', '', _medium_2d, lambda t, d: [_medium_2d(t, d)], 1e-5, 1e-5, 1e-5, _types, _cpu_types, False),
    # TODO: positive case
    ('kthvalue', '', _small_3d_unique, lambda t, d: [3], 1e-5, 1e-5, 1e-5, _types, _cpu_types, False),
    ('kthvalue', 'dim', _small_3d_unique, lambda t, d: [3, 1], 1e-5, 1e-5, 1e-5, _types, _cpu_types, False),
    ('kthvalue', 'neg_dim', _small_3d_unique, lambda t, d: [3, -1], 1e-5, 1e-5, 1e-5, _types, _cpu_types, False),
    ('lerp', '', _small_3d, lambda t, d: [_small_3d(t, d), 0.3],
        1e-2, 1e-5, 1e-5, _float_types),
    ('max', '', _small_3d, lambda t, d: [], 1e-5, 1e-5, 1e-5, _types, _cpu_types, False),
    ('max', 'dim', _small_3d_unique, lambda t, d: [1], 1e-5, 1e-5, 1e-5, _types, _cpu_types, False),
    ('max', 'neg_dim', _small_3d_unique, lambda t, d: [-1], 1e-5, 1e-5, 1e-5, _types, _cpu_types, False),
    ('max', 'elementwise', _medium_2d, lambda t, d: [_medium_2d(t, d)],
        1e-5, 1e-5, 1e-5, _types, _cpu_types, False),
    ('maximum', '', _medium_2d, lambda t, d: [_medium_2d(t, d)],
        1e-5, 1e-5, 1e-5, _types, _cpu_types, False),
    ('min', '', _small_3d, lambda t, d: [], 1e-5, 1e-5, 1e-5, _types, _cpu_types, False),
    ('min', 'dim', _small_3d_unique, lambda t, d: [1], 1e-5, 1e-5, 1e-5, _types, _cpu_types, False),
    ('min', 'neg_dim', _small_3d_unique, lambda t, d: [-1], 1e-5, 1e-5, 1e-5, _types, _cpu_types, False),
    ('min', 'elementwise', _medium_2d, lambda t, d: [_medium_2d(t, d)],
        1e-5, 1e-5, 1e-5, _types, _cpu_types, False),
    ('minimum', '', _medium_2d, lambda t, d: [_medium_2d(t, d)],
        1e-5, 1e-5, 1e-5, _types, _cpu_types, False),
    ('mean', '', _small_3d, lambda t, d: [], 1e-3, 1e-2, 1e-5,
        torch.testing.get_all_fp_dtypes() + torch.testing.get_all_complex_dtypes(), _cpu_types, False),
    ('mean', 'neg_dim', _small_3d, lambda t, d: [-1], 1e-3, 1e-2, 1e-5,
        torch.testing.get_all_fp_dtypes() + torch.testing.get_all_complex_dtypes(), _cpu_types, False),
    ('mean', 'dim', _small_3d, lambda t, d: [1], 1e-3, 1e-2, 1e-2,
        torch.testing.get_all_fp_dtypes() + torch.testing.get_all_complex_dtypes(), _cpu_types, False),
    # Double here because the CPU result will be wrong otherwise
    ('mean', '64bit_indexing', _giant_1d, lambda t, d: [],
        1e-3, 1e-5, 1e-5, [torch.double], _cpu_types, False, [slowTest]),
    ('mode', '', _small_3d, lambda t, d: [], 1e-5, 1e-5, 1e-5, _types, _cpu_types, False),
    ('mode', 'dim', _small_3d, lambda t, d: [1], 1e-5, 1e-5, 1e-5, _types, _cpu_types, False),
    ('mode', 'neg_dim', _small_3d, lambda t, d: [-1], 1e-5, 1e-5, 1e-5, _types, _cpu_types, False),
    ('mvlgamma', '2d_p=1', lambda t, d: _small_2d(t, d).clamp(0.1, 10), lambda t, d: [1],
        1e-5, 1e-5, 1e-5, _float_types_no_half),
    ('mvlgamma', '2d_p=2', lambda t, d: _small_2d(t, d).clamp(0.6, 10), lambda t, d: [2],
        1e-5, 1e-5, 1e-5, _float_types_no_half),
    ('remainder', 'value', _small_3d, lambda t, d: [3], 1e-1, 1e-2, 1e-5, _signed_types),
    ('remainder', 'negative_value', _small_3d, lambda t, d: [-3], 1e-1, 1e-2, 1e-5, _signed_types),
    ('remainder', 'tensor', _small_3d,
        lambda t, d: [_small_3d(t, d, has_zeros=False)],
        1e-1, 1e-2, 1e-5, _signed_types),
    ('remainder', 'negative_tensor', _small_3d,
        lambda t, d: [0 - _small_3d(t, d, has_zeros=False)],
        1e-1, 1e-2, 1e-5, _signed_types),
    ('std', '', _small_3d, lambda t, d: [], 1e-3, 1e-5, 1e-5, _float_types, _cpu_types, False),
    ('std', 'dim', _small_3d, lambda t, d: [1], 1e-3, 1e-5, 1e-5, _float_types, _cpu_types, False),
    ('std', 'neg_dim', _small_3d, lambda t, d: [-1], 1e-3, 1e-5, 1e-5, _float_types, _cpu_types, False),
    ('var', '', _small_3d, lambda t, d: [], 1e-3, 1e-5, 1e-5, _float_types, _cpu_types, False),
    ('var', 'dim', _small_3d, lambda t, d: [1], 1e-3, 1e-5, 1e-5, _float_types, _cpu_types, False),
    ('var', 'neg_dim', _small_3d, lambda t, d: [-1], 1e-3, 1e-2, 1e-5, torch.testing.get_all_fp_dtypes(), _cpu_types, False),
    ('ndimension', '', _small_3d, lambda t, d: [], 1e-5, 1e-5, 1e-5, _types, _cpu_types, False),
    ('nelement', '', _small_3d, lambda t, d: [], 1e-5, 1e-5, 1e-5, _types, _cpu_types, False),
    ('numel', '', _small_3d, lambda t, d: [], 1e-5, 1e-5, 1e-5, _types, _cpu_types, False),
    ('narrow', '', _small_3d, lambda t, d: [1, 3, 2], 1e-5, 1e-5, 1e-5, _types, _cpu_types, False),
    ('narrow', 'neg_dim', _small_3d, lambda t, d: [-1, 3, 2], 1e-5, 1e-5, 1e-5, _types, _cpu_types, False),
    ('nonzero', '', _small_3d, lambda t, d: [], 1e-5, 1e-5, 1e-5, _types, _cpu_types, False),
    ('norm', '', _small_3d, lambda t, d: [], 1e-1, 1e-1, 1e-5, torch.testing.get_all_fp_dtypes(), _cpu_types, False),
    ('norm', '3_norm', _small_3d, lambda t, d: [3], 1e-1, 1e-1, 1e-5, torch.testing.get_all_fp_dtypes(), _cpu_types, False),
    ('norm', '3_norm_dim', _small_3d, lambda t, d: [3, 0], 1e-1, 1e-1, 1e-5,
        torch.testing.get_all_fp_dtypes(), _cpu_types, False),
    ('norm', '3_norm_neg_dim', _small_3d, lambda t, d: [3, -2], 1e-1, 1e-1, 1e-5,
        torch.testing.get_all_fp_dtypes(), _cpu_types, False),
    ('new_ones', '', _small_3d, lambda t, d: [1, 2, 3, 4, 5], 1e-5, 1e-5, 1e-5, _types, _cpu_types, False),
    ('permute', '', _new_t((1, 2, 3, 4)), lambda t, d: [2, 1, 3, 0], 1e-5, 1e-5, 1e-5, _types, _cpu_types, False),
    ('put_', '', _new_t((2, 5, 3)),
        lambda t, d: [torch.LongTensor([[0], [-2]]).to(device=d),
                      torch.LongTensor([[3], [4]]).to(dtype=_convert_t(t, d), device=d)],
        1e-5, 1e-5, 1e-5, _types, _cpu_types, False),
    ('put_', 'empty', _new_t((2, 3)),
        lambda t, d: [torch.LongTensor([]).to(device=d), torch.LongTensor([]).to(dtype=_convert_t(t, d), device=d)],
        1e-5, 1e-5, 1e-5, _types, _cpu_types, False),
    ('put_', 'accumulate', _new_t((2, 2)),
        lambda t, d: [torch.LongTensor([[1], [-3]]).to(device=d),
                      torch.LongTensor([[1], [2]]).to(dtype=_convert_t(t, d), device=d),
                      True],
        1e-5, 1e-5, 1e-5, _types, _cpu_types, False),
    ('prod', '', lambda t, d: _small_2d(t, d, oneish=True), lambda t, d: [], 1e-2, 1e-1, 1e-5,
        torch.testing.get_all_dtypes(include_complex=False, include_bool=False), _cpu_types, False),
    ('prod', 'dim', _small_3d, lambda t, d: [1], 1e-3, 1e-1, 1e-5,
        torch.testing.get_all_dtypes(include_complex=False, include_bool=False), _cpu_types, False),
    ('prod', 'neg_dim', _small_3d, lambda t, d: [-1], 1e-3, 1e-1, 1e-5,
        torch.testing.get_all_dtypes(include_complex=False, include_bool=False), _cpu_types, False),
    ('sum', '', _small_2d, lambda t, d: [], 1e-2, 1e-2, 1e-5,
        torch.testing.get_all_dtypes(include_complex=False, include_bool=False), _cpu_types, False),
    ('sum', 'dim', _small_3d, lambda t, d: [1], 1e-2, 1e-2, 1e-5,
        torch.testing.get_all_dtypes(include_complex=False, include_bool=False), _cpu_types, False),
    ('sum', 'neg_dim', _small_3d, lambda t, d: [-1], 1e-2, 1e-5, 1e-5, _types, _cpu_types, False),
    ('sum', 'complex', _small_2d, lambda t, d: [], 1e-2, 1e-2, 1e-5, _complex_types, _cpu_types, False),
    ('sum', 'complex_dim', _small_3d, lambda t, d: [1], 1e-2, 1e-2, 1e-5, _complex_types, _cpu_types, False),
    ('sum', 'complex_neg_dim', _small_3d, lambda t, d: [-1], 1e-2, 1e-5, 1e-5, _complex_types, _cpu_types, False),
    ('renorm', '2_norm', _small_3d, lambda t, d: [2, 1, 1], 1e-3, 1e-5, 1e-5, _float_types),
    ('renorm', '2_norm_neg_dim', _small_3d, lambda t, d: [2, -1, 1], 1e-3, 1e-5, 1e-5, _float_types),
    ('renorm', '1_5_norm', _small_3d, lambda t, d: [1.5, 1, 1], 1e-3, 1e-5, 1e-5, _float_types),
    ('repeat', '', _small_2d, lambda t, d: [2, 2, 2], 1e-5, 1e-5, 1e-5, _types, _cpu_types, False),
    ('size', '', _new_t((1, 2, 3, 4)), lambda t, d: [], 1e-5, 1e-5, 1e-5, _types, _cpu_types, False),
    ('size', 'dim', _new_t((1, 2, 3, 4)), lambda t, d: [1], 1e-5, 1e-5, 1e-5, _types, _cpu_types, False),
    ('size', 'neg_dim', _new_t((1, 2, 3, 4)), lambda t, d: [-2], 1e-5, 1e-5, 1e-5, _types, _cpu_types, False),
    ('sort', '', _small_3d_unique, lambda t, d: [], 1e-5, 1e-5, 1e-5, _types, _cpu_types, False),
    ('sort', 'stable', _small_3d_unique, lambda t, d: [0, False, True],
        1e-5, 1e-5, 1e-5, _types, _cpu_types, False, [onlyCPU]),
    ('sort', 'dim', _small_3d_unique, lambda t, d: [1],
        1e-5, 1e-5, 1e-5, _types, _cpu_types, False),
    ('sort', 'dim_stable', _small_3d_unique, lambda t, d: [1, False, True],
        1e-5, 1e-5, 1e-5, _types, _cpu_types, False, [onlyCPU]),
    ('sort', 'neg_dim', _small_3d_unique, lambda t, d: [-1],
        1e-5, 1e-5, 1e-5, _types, _cpu_types, False),
    ('sort', 'neg_dim_stable', _small_3d_unique, lambda t, d: [-1, False, True],
        1e-5, 1e-5, 1e-5, _types, _cpu_types, False, [onlyCPU]),
    ('sort', 'dim_descending', _small_3d_unique, lambda t, d: [1, True, False],
        1e-5, 1e-5, 1e-5, _types, _cpu_types, False),
    ('sort', 'dim_descending_stable', _small_3d_unique, lambda t, d: [1, True, True],
        1e-5, 1e-5, 1e-5, _types, _cpu_types, False, [onlyCPU]),
    ('sort', 'neg_dim_descending', _small_3d_unique, lambda t, d: [-1, True, False],
        1e-5, 1e-5, 1e-5, _types, _cpu_types, False),
    ('sort', 'neg_dim_descending_stable', _small_3d_unique, lambda t, d: [-1, True, True],
        1e-5, 1e-5, 1e-5, _types, _cpu_types, False, [onlyCPU]),
    ('split', '', _small_3d, lambda t, d: [2], 1e-5, 1e-5, 1e-5, _types, _cpu_types, False),
    ('split', 'dim', _small_3d, lambda t, d: [2, 1], 1e-5, 1e-5, 1e-5, _types, _cpu_types, False),
    ('split', 'neg_dim', _small_3d, lambda t, d: [2, -3], 1e-5, 1e-5, 1e-5, _types, _cpu_types, False),
    ('squeeze', '', _new_t((1, 2, 1, 4)), lambda t, d: [],),
    ('squeeze', 'dim', _new_t((1, 2, 1, 4)), lambda t, d: [2], ),
    ('squeeze', 'neg_dim', _new_t((1, 2, 1, 4)), lambda t, d: [-2], ),
    ('t', '', _new_t((1, 2)), lambda t, d: [],),
    ('take', '', _new_t((3, 4)),
        lambda t, d: [torch.LongTensor([[0], [-2]]).to(device=d)],
        1e-5, 1e-5, 1e-5, _types, _cpu_types, False),
    ('transpose', '', _new_t((1, 2, 3, 4)), lambda t, d: [1, 2],),
    ('transpose', 'neg_dim', _new_t((1, 2, 3, 4)), lambda t, d: [-1, -2], ),
    ('tolist', '', _small_3d, lambda t, d: [], 1e-5, 1e-5, 1e-5, _types, _cpu_types, False),
    ('topk', 'dim_sort', _small_3d_unique, lambda t, d: [2, 1, False, True],
        1e-5, 1e-5, 1e-5, torch.testing.get_all_dtypes(include_complex=False, include_bool=False), _cpu_types, False),
    ('topk', 'neg_dim_sort', _small_3d_unique, lambda t, d: [2, -1, False, True],
        1e-5, 1e-5, 1e-5, torch.testing.get_all_dtypes(include_complex=False, include_bool=False), _cpu_types, False),
    ('topk', 'dim_desc_sort', _small_3d_unique, lambda t, d: [2, 1, True, True],
        1e-5, 1e-5, 1e-5, torch.testing.get_all_dtypes(include_complex=False, include_bool=False), _cpu_types, False),
    ('trace', '', _medium_2d, lambda t, d: [], 1e-3, 1e-5, 1e-5, _types, _cpu_types, False),
    ('tril', '', _medium_2d, lambda t, d: [],),
    ('tril', 'zero_stride', _medium_2d, lambda t, d: [], 1e-5, 1e-5, 1e-5, _types, _cpu_types, False),
    ('tril', 'positive', _medium_2d, lambda t, d: [2], ),
    ('tril', 'negative', _medium_2d, lambda t, d: [-2], ),
    ('triu', '', _medium_2d, lambda t, d: [],),
    ('triu', 'zero_stride', _medium_2d, lambda t, d: [], 1e-5, 1e-5, 1e-5, _types, _cpu_types, False),
    ('triu', 'positive', _medium_2d, lambda t, d: [2], ),
    ('triu', 'negative', _medium_2d, lambda t, d: [-2], ),
    ('unsqueeze', '', _new_t((2, 3, 4)), lambda t, d: [2],),
    ('unsqueeze', 'neg_dim', _new_t((2, 3, 4)), lambda t, d: [-2], ),
    ('view', 'contiguous', _small_3d, lambda t, d: [25, 5], 1e-5, 1e-5, 1e-5, _types, _cpu_types, False),
    ('view_as', '', _small_3d, lambda t, d: [_make_tensor((25, 5), t, d)],
        1e-5, 1e-5, 1e-5, _types, _cpu_types, False),
    ('zero_', '', _small_3d, lambda t, d: [], 1e-5, 1e-5, 1e-5, _types, _cpu_types, False),
    ('new_zeros', '', _small_3d, lambda t, d: [1, 2, 3, 4], 1e-5, 1e-5, 1e-5, _types, _cpu_types, False),
    ('flip', 'd0', _small_3d, lambda t, d: [0], 1e-5, 1e-5, 1e-5, _types + _complex_types, _cpu_types, False),
    ('flip', 'd02', _small_3d, lambda t, d: [0, 2], 1e-5, 1e-5, 1e-5, _types + _complex_types, _cpu_types, False),
    ('flip', 'd20', _small_3d, lambda t, d: [2, 0], 1e-5, 1e-5, 1e-5, _types + _complex_types, _cpu_types, False),
    ('flip', 'neg_d', _small_3d, lambda t, d: [-1], 1e-5, 1e-5, 1e-5, _types + _complex_types, _cpu_types, False),
    ('rot90', 'k1_d01', _small_2d, lambda t, d: [1, [0, 1]], 1e-5, 1e-5, 1e-5, _types + _complex_types, _cpu_types, False),
    ('rot90', 'k1_d12', _small_3d, lambda t, d: [1, [1, 2]], 1e-5, 1e-5, 1e-5, _types + _complex_types, _cpu_types, False),
    ('rot90', 'k1_neg_d', _small_3d, lambda t, d: [1, [1, -1]], 1e-5, 1e-5, 1e-5, _types + _complex_types, _cpu_types, False),
    ('rot90', 'default', _small_3d, lambda t, d: [], 1e-5, 1e-5, 1e-5, _types + _complex_types, _cpu_types, False),
    ('__lshift__', '',
        lambda t, d: torch.pow(2, torch.arange(1, 5).to(dtype=_convert_t(t, d), device=d)),
        lambda t, d: [2],
        1e-3, 1e-5, 1e-3, _signed_types, _cpu_types, False),
    ('__rshift__', '',
        lambda t, d: torch.pow(2, torch.arange(3, 7).to(dtype=_convert_t(t, d), device=d)),
        lambda t, d: [2],
        1e-3, 1e-5, 1e-3, _signed_types, _cpu_types, False),
    # lapack tests
    ('qr', 'square', _small_2d, lambda t, d: [],
        1e-5, 1e-5, 3e-4, _float_types_no_half, _cpu_types, False, [skipCUDAIfNoMagma]),
    ('qr', 'skinny', _new_t((3, 4)), lambda t, d: [],
        1e-5, 1e-5, 3e-4, _float_types_no_half, _cpu_types, False, [skipCUDAIfNoMagma]),
    ('qr', 'fat', _new_t((4, 3)), lambda t, d: [],
        1e-5, 1e-5, 3e-4, _float_types_no_half, _cpu_types, False, [skipCUDAIfNoMagma]),
    ('qr', 'big', _large_2d, lambda t, d: [],
        1e-5, 1e-5, 3e-4, _float_types_no_half, _cpu_types, False, [skipCUDAIfNoMagma]),
    ('geqrf', '', _new_t((20, 20)), lambda t, d: [],
        1e-5, 1e-5, 3e-4, _float_types_no_half, _cpu_types, False, [skipCUDAIfNoMagma]),
    ('eig', 'with_eigvec', _new_t((10, 10)), lambda t, d: [True],
        1e-5, 1e-5, 1e-5, _float_types_no_half, _cpu_types, False, [skipCUDAIfNoMagma, onlyOnCPUAndCUDA]),
    ('abs', '', _small_3d, lambda t, d: [], 1e-5, 1e-5, 1e-5,
        torch.testing.get_all_dtypes(include_complex=False, include_bool=False), [torch.bfloat16]),
    ('sign', '', _small_3d, lambda t, d: []),
    ('logit', '', _small_3d, lambda t, d: [], 1e-3, 1e-2, 1e-5, torch.testing.get_all_fp_dtypes()),
<<<<<<< HEAD
    ('sqrt', '', _small_3d, lambda t, d: [], 1e-3, 1e-2, 1e-5, torch.testing.get_all_fp_dtypes(), [torch.bfloat16]),
    ('tanh', '', _small_3d, lambda t, d: [], 1e-3, 1e-2, 1e-5,
        torch.testing.get_all_fp_dtypes() + _complex_types, [torch.bfloat16]),
    ('asin', '', _small_3d, lambda t, d: [], 1e-3, 1e-2, 1e-5, _float_types, [torch.bfloat16]),
    ('atan', '', _small_3d, lambda t, d: [], 1e-3, 1e-2, 1e-5, _float_types, [torch.bfloat16]),
    ('erf', '', _small_3d, lambda t, d: [], 1e-3, 1e-2, 1e-5, torch.testing.get_all_fp_dtypes(), [torch.bfloat16]),
    ('erfc', '', _small_3d, lambda t, d: [], 1e-3, 1e-2, 1e-5, _float_types, [torch.bfloat16]),
=======
>>>>>>> 7e05d07c
    ('rad2deg', '', _small_3d, lambda t, d: [], 1e-1, 1e-0, 1e-5, torch.testing.get_all_fp_dtypes(), [torch.bfloat16]),
    ('deg2rad', '', _small_3d, lambda t, d: [], 1e-1, 1e-1, 1e-5, torch.testing.get_all_fp_dtypes(), [torch.bfloat16]),
    ('floor', '', _small_3d, lambda t, d: [], 1e-5, 1e-2, 1e-5, _float_types, [torch.bfloat16]),
    ('frac', '', _small_3d, lambda t, d: [], 1e-5, 1e-2, 1e-5, _float_types, [torch.bfloat16]),
    ('round', '', _small_3d, lambda t, d: [], 1e-5, 1e-2, 1e-5, _float_types, [torch.bfloat16]),
    ('trunc', '', _small_3d, lambda t, d: [], 1e-5, 1e-2, 1e-5, _float_types, [torch.bfloat16]),
    ('ceil', '', _small_3d, lambda t, d: [], 1e-5, 1e-2, 1e-5, _float_types, [torch.bfloat16]),
    ('lgamma', '', _small_3d, lambda t, d: [], 1e-2, 1e-1, 1e-5, _float_types_no_half, [torch.bfloat16]),
]

# Creates and decorates a generic test and adds it to the class.
def generate_test_function(cls,
                           op_str,
                           subtest_str,
                           tensor_ctor,
                           arg_ctor,
                           half_precision,
                           bfloat16_precision,
                           float_precision,
                           dtype_list,
                           dtype_cpu_list,
                           decorators,
                           self_position,
                           test_out) -> None:
    def fn(self, device, dtype) -> None:
        # Generates the CPU inputs
        # Note: CPU tensors are never torch.half
        cpu_tensor = tensor_ctor(dtype, 'cpu')
        cpu_args = arg_ctor(dtype, 'cpu')

        # Converts CPU tensors to device tensors
        device_tensor = cpu_tensor.to(dtype=dtype, device=device)
        device_args = [arg.to(device=device) if isinstance(arg, torch.Tensor) else arg for arg in cpu_args]

        # Converts float device tensors to half/bfloat16 when the dtype is half/bfloat16
        # Note: CPU half tensors don't support many operations.
        if dtype in {torch.half, torch.bfloat16}:
            device_args = [arg.to(dtype=dtype) if
                           (isinstance(arg, torch.Tensor) and arg.dtype == torch.float) else arg
                           for arg in device_args]

        # Special case for binary float ops (binary ops that promote int to float)
        if op_str in binary_float_ops_inplace and \
                'inplace' in subtest_str and dtype in _integer_types:
            with self.assertRaisesRegex(RuntimeError, "result type Float can't be cast to "):
                cpu_result = getattr(cpu_tensor, op_str)(*cpu_args)
            with self.assertRaisesRegex(RuntimeError, "result type Float can't be cast to "):
                device_result = getattr(device_tensor, op_str)(*device_args)
            return  # Nothing more to check

        # Runs the tensor op on CPU and device
        cpu_result = getattr(cpu_tensor, op_str)(*cpu_args)
        device_result = getattr(device_tensor, op_str)(*device_args)

        dtype2precision = {torch.half : half_precision,
                           torch.bfloat16 : bfloat16_precision}

        # Compares CPU and device inputs and outputs
        precision = dtype2precision.get(dtype, float_precision)

        self.assertEqual(cpu_tensor, device_tensor, atol=precision, rtol=0, exact_dtype=False)
        self.assertEqual(cpu_args, device_args, atol=precision, rtol=0, exact_dtype=False)
        self.assertEqual(cpu_result, device_result, atol=precision, rtol=0, exact_dtype=False)

        # check method matches with function
        if self_position >= 0:
            cpu_args.insert(self_position, cpu_tensor)
            device_args.insert(self_position, device_tensor)
            cpu_function_result = getattr(torch, op_str)(*cpu_args)
            device_function_result = getattr(torch, op_str)(*device_args)
            self.assertEqual(cpu_result, cpu_function_result, atol=precision, rtol=0)
            self.assertEqual(device_result, device_function_result, atol=precision, rtol=0)

            # check method matches with function(out)
            if test_out:
                bad_value = math.nan if dtype.is_floating_point or dtype.is_complex else 666
                cpu_out = torch.full_like(cpu_result, bad_value)
                device_out = torch.full_like(device_result, bad_value)
                getattr(torch, op_str)(*cpu_args, out=cpu_out)
                getattr(torch, op_str)(*device_args, out=device_out)
                self.assertEqual(cpu_result, cpu_out, atol=precision, rtol=0)
                self.assertEqual(device_result, device_out, atol=precision, rtol=0)

    test_name = "test_" + op_str + subtest_str
    assert not hasattr(cls, test_name), "{0} already in TestDevicePrecision".format(test_name)

    # Constructs decorator list and applies decorators
    if decorators is None:
        decorators = [dtypes(*dtype_list)]
    else:
        decorators = decorators + [dtypes(*dtype_list)]
    decorators = decorators + [dtypesIfCPU(*dtype_cpu_list)]

    for dec in decorators:
        fn = dec(fn)

    setattr(cls, test_name, fn)

# Instantiates variants of tensor_op_tests and adds them to the given class.
def generate_tensor_op_tests(cls) -> None:

    def caller(cls,
               op_str,
               subtest_str,
               tensor_ctor,
               arg_ctor,
               half_precision=1e-5,
               bfloat16_precision=1e-5,
               float_precision=1e-5,
               dtype_list=_types,
               dtype_cpu_list=_cpu_types,
               make_inplace_variant=True,
               decorators=None,
               self_position=-1,
               test_out=False):
        if subtest_str:
            subtest_str = '_' + subtest_str

        generate_test_function(cls, op_str, subtest_str, tensor_ctor, arg_ctor, half_precision,
                               bfloat16_precision, float_precision, dtype_list, dtype_cpu_list,
                               decorators, self_position, test_out)

        if make_inplace_variant:
            op_str = op_str + '_'
            subtest_str = 'inplace' + subtest_str
            generate_test_function(cls, op_str, subtest_str, tensor_ctor, arg_ctor, half_precision,
                                   bfloat16_precision, float_precision, dtype_list, dtype_cpu_list,
                                   decorators, -1, False)

    for test in tensor_op_tests:
        caller(cls, *test)

class TestTensorDeviceOps(TestCase):
    exact_dtype = True

class TestTorch(AbstractTestCases._TestTorchMixin):
    exact_dtype = True

# TODO: this empy class is temporarily instantiated for XLA compatibility
#   once XLA updates their test suite it should be removed
class TestViewOps(TestCase):
    pass

# Generates tests
# Note: test generation must be done at file scope, not within main, or
# pytest will fail.
add_neg_dim_tests()
generate_tensor_op_tests(TestTensorDeviceOps)
instantiate_device_type_tests(TestViewOps, globals())
instantiate_device_type_tests(TestTensorDeviceOps, globals())
instantiate_device_type_tests(TestTorchDeviceType, globals())
instantiate_device_type_tests(TestDevicePrecision, globals(), except_for='cpu')

if __name__ == '__main__':
    run_tests()<|MERGE_RESOLUTION|>--- conflicted
+++ resolved
@@ -6906,16 +6906,6 @@
         torch.testing.get_all_dtypes(include_complex=False, include_bool=False), [torch.bfloat16]),
     ('sign', '', _small_3d, lambda t, d: []),
     ('logit', '', _small_3d, lambda t, d: [], 1e-3, 1e-2, 1e-5, torch.testing.get_all_fp_dtypes()),
-<<<<<<< HEAD
-    ('sqrt', '', _small_3d, lambda t, d: [], 1e-3, 1e-2, 1e-5, torch.testing.get_all_fp_dtypes(), [torch.bfloat16]),
-    ('tanh', '', _small_3d, lambda t, d: [], 1e-3, 1e-2, 1e-5,
-        torch.testing.get_all_fp_dtypes() + _complex_types, [torch.bfloat16]),
-    ('asin', '', _small_3d, lambda t, d: [], 1e-3, 1e-2, 1e-5, _float_types, [torch.bfloat16]),
-    ('atan', '', _small_3d, lambda t, d: [], 1e-3, 1e-2, 1e-5, _float_types, [torch.bfloat16]),
-    ('erf', '', _small_3d, lambda t, d: [], 1e-3, 1e-2, 1e-5, torch.testing.get_all_fp_dtypes(), [torch.bfloat16]),
-    ('erfc', '', _small_3d, lambda t, d: [], 1e-3, 1e-2, 1e-5, _float_types, [torch.bfloat16]),
-=======
->>>>>>> 7e05d07c
     ('rad2deg', '', _small_3d, lambda t, d: [], 1e-1, 1e-0, 1e-5, torch.testing.get_all_fp_dtypes(), [torch.bfloat16]),
     ('deg2rad', '', _small_3d, lambda t, d: [], 1e-1, 1e-1, 1e-5, torch.testing.get_all_fp_dtypes(), [torch.bfloat16]),
     ('floor', '', _small_3d, lambda t, d: [], 1e-5, 1e-2, 1e-5, _float_types, [torch.bfloat16]),
